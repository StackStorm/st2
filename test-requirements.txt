--- conflicted
+++ resolved
@@ -15,13 +15,8 @@
 unittest2
 sphinx==1.7.9
 sphinx-autobuild
-<<<<<<< HEAD
-# pin transitive dep that as newer versions of alabaster do not support older sphinx versions
+# pin alabaster (transitive dep of sphinx) as newer versions of alabaster do not support older sphinx versions
 alabaster<0.7.14 ; python_version >= '3.9'
-=======
-# pin alabaster (sphinx dependency) or pip installs one that is not compatible
-alabaster<0.7.14
->>>>>>> f744a26c
 # nosetests enhancements
 rednose
 nose-timer==1.0.1
