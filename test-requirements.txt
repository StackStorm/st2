# Important: Keep version constraints synchronised with the below repositories:
# - https://github.com/StackStorm/st2docs
# - https://github.com/StackStorm/orquesta
# - https://github.com/StackStorm/st2-auth-ldap
# - https://github.com/StackStorm/st2-rbac-backend
# ----------------------------------------------------------------------
# 7.5 causing errors with orquesta integration tests (probably interaction w/ nose)
coverage<7.5
pep8==1.7.1
<<<<<<< HEAD
# st2flake8 does not support flake8 v5 yet
=======
>>>>>>> a5087a11
flake8==7.0.0
st2-flake8 @ git+https://github.com/nzlosh/st2-flake8@master
astroid==3.1.0
pylint==3.1.0
pylint-plugin-utils>=0.4
black==22.3.0
pre-commit==2.1.0
bandit==1.7.0
isort>=4.2.5
mock==5.1.0
tabulate
# 4.5.0 required for Jinja-3.1.3 support but >5.0 required by rstcheck and lower than 7.2 which drops py3.8 support
sphinx>=5.0.0,<7.2.0
sphinx-autobuild
# pin alabaster (sphinx dependency) or pip installs one that is not compatible
alabaster<0.7.14
# Required by st2client tests (202403: downgrade pyyaml to 5.3.1 to avoid pyyaml AttributeError: cython_sources error.)
#pyyaml==5.3.1 # uncomment if downgrade still required
pyyaml==6.0.1
# Constrain pygments required by editor to align with st2 core version
pygments==2.18.0
RandomWords
gunicorn==21.2.0
psutil==6.0.0
webtest==2.0.35
# Bump to latest to meet sphinx requirements.
rstcheck==6.2.1
# pydantic needed by rstcheck
pydantic==2.6.4
# 202403: typing-extension must be >4.7.1 to avoid ImportError: cannot import name 'deprecated' from 'typing_extensions' for pydantic
#typing_extensions==4.10.0 # uncomment if downgrade still required
tox==4.14.2
pyrabbit
# 202403: Bumped to 23.6.21.0 for py3.10 support
prance==23.6.21.0
# pip-tools provides pip-compile: to check for version conflicts
pip_tools==7.4.1
# 202403: Use 6.2.5 for py3.10 support
pytest==6.2.5
pytest-cov==4.1.0
pytest-xdist==3.5.0
pytest-benchmark==3.4.1
pytest-benchmark[histogram]==3.4.1
# zstandard is used for micro benchmarks
zstandard==0.23.0
# ujson is used for micro benchmarks
ujson==5.10.0
# needed by integration tests for coordination
redis==5.0.7<|MERGE_RESOLUTION|>--- conflicted
+++ resolved
@@ -7,10 +7,6 @@
 # 7.5 causing errors with orquesta integration tests (probably interaction w/ nose)
 coverage<7.5
 pep8==1.7.1
-<<<<<<< HEAD
-# st2flake8 does not support flake8 v5 yet
-=======
->>>>>>> a5087a11
 flake8==7.0.0
 st2-flake8 @ git+https://github.com/nzlosh/st2-flake8@master
 astroid==3.1.0
