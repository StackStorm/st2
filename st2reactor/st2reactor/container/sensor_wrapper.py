# Copyright 2020 The StackStorm Authors.
# Copyright 2019 Extreme Networks, Inc.
#
# Licensed under the Apache License, Version 2.0 (the "License");
# you may not use this file except in compliance with the License.
# You may obtain a copy of the License at
#
#     http://www.apache.org/licenses/LICENSE-2.0
#
# Unless required by applicable law or agreed to in writing, software
# distributed under the License is distributed on an "AS IS" BASIS,
# WITHOUT WARRANTIES OR CONDITIONS OF ANY KIND, either express or implied.
# See the License for the specific language governing permissions and
# limitations under the License.

from __future__ import absolute_import

# Note: We need to perform monkey patching in the worker. If we do it in
# the master process (gunicorn_config.py), it breaks tons of things
# including shutdown
# NOTE: It's important that we perform monkey patch as early as possible before any other modules
# are imported, otherwise SSL support for sensor clients won't work.
# See https://github.com/StackStorm/st2/issues/4832, https://github.com/StackStorm/st2/issues/4975
# and https://github.com/gevent/gevent/issues/1016
# for details.

from st2common.util.monkey_patch import monkey_patch

monkey_patch()

import os
import json
import atexit
import argparse
import traceback

import six
from oslo_config import cfg

from st2common import log as logging
from st2common.constants.keyvalue import SYSTEM_SCOPE
from st2common.logging.misc import set_log_level_for_all_loggers
from st2common.models.api.trigger import TriggerAPI
from st2common.persistence.db_init import db_setup_with_retry
from st2common.util import loader
from st2common.util.config_loader import ContentPackConfigLoader
from st2common.services.triggerwatcher import TriggerWatcher
from st2common.services.trigger_dispatcher import TriggerDispatcherService
from st2reactor.sensor.base import Sensor
from st2reactor.sensor.base import PollingSensor
from st2reactor.sensor import config
from st2common.services.datastore import SensorDatastoreService
from st2common.util.monkey_patch import use_select_poll_workaround

<<<<<<< HEAD
LOG = logging.getLogger(__name__)

__all__ = [
    'SensorWrapper',
    'SensorService'
]
=======
__all__ = ["SensorWrapper", "SensorService"]
>>>>>>> 144e51b8

use_select_poll_workaround(nose_only=False)


class SensorService(object):
    """
    Instance of this class is passed to the sensor instance and exposes "public"
    methods which can be called by the sensor.
    """

    def __init__(self, sensor_wrapper):
        self._sensor_wrapper = sensor_wrapper
        self._logger = self._sensor_wrapper._logger

        self._trigger_dispatcher_service = TriggerDispatcherService(
            logger=sensor_wrapper._logger
        )
        self._datastore_service = SensorDatastoreService(
            logger=self._logger,
            pack_name=self._sensor_wrapper._pack,
            class_name=self._sensor_wrapper._class_name,
            api_username="sensor_service",
        )

        self._client = None

    @property
    def datastore_service(self):
        return self._datastore_service

    def get_logger(self, name):
        """
        Retrieve an instance of a logger to be used by the sensor class.
        """
        logger_name = "%s.%s" % (self._sensor_wrapper._logger.name, name)
        logger = logging.getLogger(logger_name)
        logger.propagate = True

        return logger

    ##################################
    # General methods
    ##################################

    def get_user_info(self):
        return self._datastore_service.get_user_info()

    ##################################
    # Sensor related methods
    ##################################

    def dispatch(self, trigger, payload=None, trace_tag=None):
        # Provided by the parent BaseTriggerDispatcherService class
        return self._trigger_dispatcher_service.dispatch(
            trigger=trigger,
            payload=payload,
            trace_tag=trace_tag,
            throw_on_validation_error=False,
        )

    def dispatch_with_context(self, trigger, payload=None, trace_context=None):
        """
        Method which dispatches the trigger.

        :param trigger: Full name / reference of the trigger.
        :type trigger: ``str``

        :param payload: Trigger payload.
        :type payload: ``dict``

        :param trace_context: Trace context to associate with Trigger.
        :type trace_context: ``st2common.api.models.api.trace.TraceContext``
        """
        # Provided by the parent BaseTriggerDispatcherService class
        return self._trigger_dispatcher_service.dispatch_with_context(
            trigger=trigger,
            payload=payload,
            trace_context=trace_context,
            throw_on_validation_error=False,
        )

    ##################################
    # Methods for datastore management
    ##################################

    def list_values(self, local=True, prefix=None):
        return self.datastore_service.list_values(local=local, prefix=prefix)

    def get_value(self, name, local=True, scope=SYSTEM_SCOPE, decrypt=False):
        return self.datastore_service.get_value(
            name=name, local=local, scope=scope, decrypt=decrypt
        )

    def set_value(
        self, name, value, ttl=None, local=True, scope=SYSTEM_SCOPE, encrypt=False
    ):
        return self.datastore_service.set_value(
            name=name, value=value, ttl=ttl, local=local, scope=scope, encrypt=encrypt
        )

    def delete_value(self, name, local=True, scope=SYSTEM_SCOPE):
        return self.datastore_service.delete_value(name=name, local=local, scope=scope)


class SensorWrapper(object):
    def __init__(
        self,
        pack,
        file_path,
        class_name,
        trigger_types,
        poll_interval=None,
        parent_args=None,
    ):
        """
        :param pack: Name of the pack this sensor belongs to.
        :type pack: ``str``

        :param file_path: Path to the sensor module file.
        :type file_path: ``str``

        :param class_name: Sensor class name.
        :type class_name: ``str``

        :param trigger_types: A list of references to trigger types which
                                  belong to this sensor.
        :type trigger_types: ``list`` of ``str``

        :param poll_interval: Sensor poll interval (in seconds).
        :type poll_interval: ``int`` or ``None``

        :param parent_args: Command line arguments passed to the parent process.
        :type parse_args: ``list``
        """
        self._pack = pack
        self._file_path = file_path
        self._class_name = class_name
        self._trigger_types = trigger_types or []
        self._poll_interval = poll_interval
        self._parent_args = parent_args or []
        self._trigger_names = {}

        # 1. Parse the config with inherited parent args
        try:
            config.parse_args(args=self._parent_args)
        except Exception:
            LOG.exception('Failed to parse config using parent args '
            '(parent_args=%s): "%s".' % (str(self._parent_args)))

        # 2. Establish DB connection
        username = (
            cfg.CONF.database.username
            if hasattr(cfg.CONF.database, "username")
            else None
        )
        password = (
            cfg.CONF.database.password
            if hasattr(cfg.CONF.database, "password")
            else None
        )
        db_setup_with_retry(
            cfg.CONF.database.db_name,
            cfg.CONF.database.host,
            cfg.CONF.database.port,
            username=username,
            password=password,
            ssl=cfg.CONF.database.ssl,
            ssl_keyfile=cfg.CONF.database.ssl_keyfile,
            ssl_certfile=cfg.CONF.database.ssl_certfile,
            ssl_cert_reqs=cfg.CONF.database.ssl_cert_reqs,
            ssl_ca_certs=cfg.CONF.database.ssl_ca_certs,
            authentication_mechanism=cfg.CONF.database.authentication_mechanism,
            ssl_match_hostname=cfg.CONF.database.ssl_match_hostname,
        )

        # 3. Instantiate the watcher
        self._trigger_watcher = TriggerWatcher(
            create_handler=self._handle_create_trigger,
            update_handler=self._handle_update_trigger,
            delete_handler=self._handle_delete_trigger,
            trigger_types=self._trigger_types,
            queue_suffix="sensorwrapper_%s_%s" % (self._pack, self._class_name),
            exclusive=True,
        )

        # 4. Set up logging
        self._logger = logging.getLogger(
            "SensorWrapper.%s.%s" % (self._pack, self._class_name)
        )
        logging.setup(cfg.CONF.sensorcontainer.logging)

        if "--debug" in parent_args:
            set_log_level_for_all_loggers()
        else:
            # NOTE: statsd logger logs everything by default under INFO so we ignore those log
            # messages unless verbose / debug mode is used
            logging.ignore_statsd_log_messages()

        self._sensor_instance = self._get_sensor_instance()

    def run(self):
        atexit.register(self.stop)

        self._trigger_watcher.start()
        self._logger.info("Watcher started")

        self._logger.info("Running sensor initialization code")
        self._sensor_instance.setup()

        if self._poll_interval:
            message = "Running sensor in active mode (poll interval=%ss)" % (
                self._poll_interval
            )
        else:
            message = "Running sensor in passive mode"

        self._logger.info(message)

        try:
            self._sensor_instance.run()
        except Exception as e:
            # Include traceback
            msg = 'Sensor "%s" run method raised an exception: %s.' % (
                self._class_name,
                six.text_type(e),
            )
            self._logger.warn(msg, exc_info=True)
            raise Exception(msg)

    def stop(self):
        # Stop watcher
        self._logger.info("Stopping trigger watcher")
        self._trigger_watcher.stop()

        # Run sensor cleanup code
        self._logger.info("Invoking cleanup on sensor")
        self._sensor_instance.cleanup()

    ##############################################
    # Event handler methods for the trigger events
    ##############################################

    def _handle_create_trigger(self, trigger):
        self._logger.debug(
            'Calling sensor "add_trigger" method (trigger.type=%s)' % (trigger.type)
        )
        self._trigger_names[str(trigger.id)] = trigger

        trigger = self._sanitize_trigger(trigger=trigger)
        self._sensor_instance.add_trigger(trigger=trigger)

    def _handle_update_trigger(self, trigger):
        self._logger.debug(
            'Calling sensor "update_trigger" method (trigger.type=%s)' % (trigger.type)
        )
        self._trigger_names[str(trigger.id)] = trigger

        trigger = self._sanitize_trigger(trigger=trigger)
        self._sensor_instance.update_trigger(trigger=trigger)

    def _handle_delete_trigger(self, trigger):
        trigger_id = str(trigger.id)
        if trigger_id not in self._trigger_names:
            return

        self._logger.debug(
            'Calling sensor "remove_trigger" method (trigger.type=%s)' % (trigger.type)
        )
        del self._trigger_names[trigger_id]

        trigger = self._sanitize_trigger(trigger=trigger)
        self._sensor_instance.remove_trigger(trigger=trigger)

    def _get_sensor_instance(self):
        """
        Retrieve instance of a sensor class.
        """
        _, filename = os.path.split(self._file_path)
        module_name, _ = os.path.splitext(filename)

        try:
            sensor_class = loader.register_plugin_class(
                base_class=Sensor,
                file_path=self._file_path,
                class_name=self._class_name,
            )
        except Exception as e:
            tb_msg = traceback.format_exc()
            msg = (
                'Failed to load sensor class from file "%s" (sensor file most likely doesn\'t '
                "exist or contains invalid syntax): %s"
                % (self._file_path, six.text_type(e))
            )
            msg += "\n\n" + tb_msg
            exc_cls = type(e)
            raise exc_cls(msg)

        if not sensor_class:
            raise ValueError(
                'Sensor module is missing a class with name "%s"' % (self._class_name)
            )

        sensor_class_kwargs = {}
        sensor_class_kwargs["sensor_service"] = SensorService(sensor_wrapper=self)

        sensor_config = self._get_sensor_config()
        sensor_class_kwargs["config"] = sensor_config

        if self._poll_interval and issubclass(sensor_class, PollingSensor):
            sensor_class_kwargs["poll_interval"] = self._poll_interval

        try:
            sensor_instance = sensor_class(**sensor_class_kwargs)
        except Exception:
            self._logger.exception(
                'Failed to instantiate "%s" sensor class' % (self._class_name)
            )
            raise Exception(
                'Failed to instantiate "%s" sensor class' % (self._class_name)
            )

        return sensor_instance

    def _get_sensor_config(self):
        config_loader = ContentPackConfigLoader(pack_name=self._pack)
        config = config_loader.get_config()

        if config:
            self._logger.info('Found config for sensor "%s"' % (self._class_name))
        else:
            self._logger.info('No config found for sensor "%s"' % (self._class_name))

        return config

    def _sanitize_trigger(self, trigger):
        sanitized = TriggerAPI.from_model(trigger).to_dict()
        return sanitized


if __name__ == "__main__":
    parser = argparse.ArgumentParser(description="Sensor runner wrapper")
    parser.add_argument(
        "--pack", required=True, help="Name of the pack this sensor belongs to"
    )
    parser.add_argument("--file-path", required=True, help="Path to the sensor module")
    parser.add_argument("--class-name", required=True, help="Name of the sensor class")
    parser.add_argument(
        "--trigger-type-refs",
        required=False,
        help="Comma delimited string of trigger type references",
    )
    parser.add_argument(
        "--poll-interval",
        type=int,
        default=None,
        required=False,
        help="Sensor poll interval",
    )
    parser.add_argument(
        "--parent-args",
        required=False,
        help="Command line arguments passed to the parent process",
    )
    args = parser.parse_args()

    trigger_types = args.trigger_type_refs
    trigger_types = trigger_types.split(",") if trigger_types else []
    parent_args = json.loads(args.parent_args) if args.parent_args else []
    assert isinstance(parent_args, list)

    obj = SensorWrapper(
        pack=args.pack,
        file_path=args.file_path,
        class_name=args.class_name,
        trigger_types=trigger_types,
        poll_interval=args.poll_interval,
        parent_args=parent_args,
    )
    obj.run()<|MERGE_RESOLUTION|>--- conflicted
+++ resolved
@@ -52,16 +52,13 @@
 from st2common.services.datastore import SensorDatastoreService
 from st2common.util.monkey_patch import use_select_poll_workaround
 
-<<<<<<< HEAD
+
 LOG = logging.getLogger(__name__)
 
 __all__ = [
     'SensorWrapper',
     'SensorService'
 ]
-=======
-__all__ = ["SensorWrapper", "SensorService"]
->>>>>>> 144e51b8
 
 use_select_poll_workaround(nose_only=False)
 
