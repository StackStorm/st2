# Copyright 2020 The StackStorm Authors.
# Copyright 2019 Extreme Networks, Inc.
#
# Licensed under the Apache License, Version 2.0 (the "License");
# you may not use this file except in compliance with the License.
# You may obtain a copy of the License at
#
#     http://www.apache.org/licenses/LICENSE-2.0
#
# Unless required by applicable law or agreed to in writing, software
# distributed under the License is distributed on an "AS IS" BASIS,
# WITHOUT WARRANTIES OR CONDITIONS OF ANY KIND, either express or implied.
# See the License for the specific language governing permissions and
# limitations under the License.

"""
Garbage collection service which deletes old data from the database.
"""

from __future__ import absolute_import

import signal
import datetime
import random

import six
from oslo_config import cfg

from st2common import log as logging
from st2common.util import concurrency
from st2common.constants.exit_codes import SUCCESS_EXIT_CODE
from st2common.constants.exit_codes import FAILURE_EXIT_CODE
from st2common.constants.garbage_collection import DEFAULT_COLLECTION_INTERVAL
from st2common.constants.garbage_collection import DEFAULT_SLEEP_DELAY
from st2common.constants.garbage_collection import MINIMUM_TTL_DAYS
from st2common.constants.garbage_collection import MINIMUM_TTL_DAYS_EXECUTION_OUTPUT
from st2common.util import isotime
from st2common.util.date import get_datetime_utc_now
from st2common.garbage_collection.executions import purge_executions
from st2common.garbage_collection.executions import purge_execution_output_objects
from st2common.garbage_collection.executions import purge_orphaned_workflow_executions
from st2common.garbage_collection.inquiries import purge_inquiries
from st2common.garbage_collection.trigger_instances import purge_trigger_instances

__all__ = ["GarbageCollectorService"]

LOG = logging.getLogger(__name__)


class GarbageCollectorService(object):
    def __init__(
        self,
        collection_interval=DEFAULT_COLLECTION_INTERVAL,
        sleep_delay=DEFAULT_SLEEP_DELAY,
    ):
        """
        :param collection_interval: How often to check database for old data and perform garbage
               collection.
        :type collection_interval: ``int``

        :param sleep_delay: How long to sleep (in seconds) between collection of different object
                            types.
        :type sleep_delay: ``int``
        """
        self._collection_interval = collection_interval

        self._action_executions_ttl = cfg.CONF.garbagecollector.action_executions_ttl
        self._action_executions_output_ttl = (
            cfg.CONF.garbagecollector.action_executions_output_ttl
        )
        self._trigger_instances_ttl = cfg.CONF.garbagecollector.trigger_instances_ttl
        self._purge_inquiries = cfg.CONF.garbagecollector.purge_inquiries
        self._workflow_execution_max_idle = cfg.CONF.workflow_engine.gc_max_idle_sec

        self._validate_ttl_values()

        self._sleep_delay = sleep_delay

    def run(self):
        self._running = True

        self._register_signal_handlers()

        # Wait a couple of seconds before performing initial collection to prevent thundering herd
        # effect when restarting multiple services at the same time
        jitter_seconds = random.uniform(0, 3)
        concurrency.sleep(jitter_seconds)

        success_exception_cls = concurrency.get_greenlet_exit_exception_class()

        try:
            self._main_loop()
        except success_exception_cls:
            self._running = False
            return SUCCESS_EXIT_CODE
        except Exception as e:
            LOG.exception("Exception in the garbage collector: %s" % (six.text_type(e)))
            self._running = False
            return FAILURE_EXIT_CODE

        return SUCCESS_EXIT_CODE

    def _register_signal_handlers(self):
        signal.signal(signal.SIGUSR2, self.handle_sigusr2)

    def handle_sigusr2(self, signal_number, stack_frame):
        LOG.info("Forcing garbage collection...")
        self._perform_garbage_collection()

    def shutdown(self):
        self._running = False

    def _main_loop(self):
        while self._running:
            self._perform_garbage_collection()

            LOG.info(
                "Sleeping for %s seconds before next garbage collection..."
                % (self._collection_interval)
            )
            concurrency.sleep(self._collection_interval)

    def _validate_ttl_values(self):
        """
        Validate that a user has supplied reasonable TTL values.
        """
<<<<<<< HEAD
        if (self._action_executions_ttl and
                self._action_executions_ttl < MINIMUM_TTL_DAYS):
=======
        if (
            self._action_executions_ttl
            and self._action_executions_ttl < MINIMUM_TTL_DAYS
        ):
>>>>>>> 144e51b8
            raise ValueError(
                "Minimum possible TTL for action_executions_ttl in days is %s"
                % (MINIMUM_TTL_DAYS)
            )

<<<<<<< HEAD
        if (self._trigger_instances_ttl and
                self._trigger_instances_ttl < MINIMUM_TTL_DAYS):
=======
        if (
            self._trigger_instances_ttl
            and self._trigger_instances_ttl < MINIMUM_TTL_DAYS
        ):
>>>>>>> 144e51b8
            raise ValueError(
                "Minimum possible TTL for trigger_instances_ttl in days is %s"
                % (MINIMUM_TTL_DAYS)
            )

<<<<<<< HEAD
        if (self._action_executions_output_ttl and
                self._action_executions_output_ttl < MINIMUM_TTL_DAYS_EXECUTION_OUTPUT):
=======
        if (
            self._action_executions_output_ttl
            and self._action_executions_output_ttl < MINIMUM_TTL_DAYS_EXECUTION_OUTPUT
        ):
>>>>>>> 144e51b8
            raise ValueError(
                (
                    "Minimum possible TTL for action_executions_output_ttl in days "
                    "is %s"
                )
                % (MINIMUM_TTL_DAYS_EXECUTION_OUTPUT)
            )

    def _perform_garbage_collection(self):
        LOG.info("Performing garbage collection...")

        proc_message = "Performing garbage collection for %s."
        skip_message = "Skipping garbage collection for %s since it's not configured."

        # Note: We sleep for a bit between garbage collection of each object type to prevent busy
        # waiting
        obj_type = "action executions"
<<<<<<< HEAD
        if (self._action_executions_ttl and
                self._action_executions_ttl >= MINIMUM_TTL_DAYS):
=======
        if (
            self._action_executions_ttl
            and self._action_executions_ttl >= MINIMUM_TTL_DAYS
        ):
>>>>>>> 144e51b8
            LOG.info(proc_message, obj_type)
            self._purge_action_executions()
            concurrency.sleep(self._sleep_delay)
        else:
            LOG.debug(skip_message, obj_type)

        obj_type = "action executions output"
<<<<<<< HEAD
        if (self._action_executions_output_ttl and
                self._action_executions_output_ttl >= MINIMUM_TTL_DAYS_EXECUTION_OUTPUT):
=======
        if (
            self._action_executions_output_ttl
            and self._action_executions_output_ttl >= MINIMUM_TTL_DAYS_EXECUTION_OUTPUT
        ):
>>>>>>> 144e51b8
            LOG.info(proc_message, obj_type)
            self._purge_action_executions_output()
            concurrency.sleep(self._sleep_delay)
        else:
            LOG.debug(skip_message, obj_type)

        obj_type = "trigger instances"
<<<<<<< HEAD
        if (self._trigger_instances_ttl and
                self._trigger_instances_ttl >= MINIMUM_TTL_DAYS):
=======
        if (
            self._trigger_instances_ttl
            and self._trigger_instances_ttl >= MINIMUM_TTL_DAYS
        ):
>>>>>>> 144e51b8
            LOG.info(proc_message, obj_type)
            self._purge_trigger_instances()
            concurrency.sleep(self._sleep_delay)
        else:
            LOG.debug(skip_message, obj_type)

        obj_type = "inquiries"
        if self._purge_inquiries:
            LOG.info(proc_message, obj_type)
            self._timeout_inquiries()
            concurrency.sleep(self._sleep_delay)
        else:
            LOG.debug(skip_message, obj_type)

        obj_type = "orphaned workflow executions"
        if self._workflow_execution_max_idle > 0:
            LOG.info(proc_message, obj_type)
            self._purge_orphaned_workflow_executions()
            concurrency.sleep(self._sleep_delay)
        else:
            LOG.debug(skip_message, obj_type)

    def _purge_action_executions(self):
        """
        Purge action executions and corresponding live action, stdout and stderr object which match
        the criteria defined in the config.
        """
        utc_now = get_datetime_utc_now()
        timestamp = utc_now - datetime.timedelta(days=self._action_executions_ttl)

        # Another sanity check to make sure we don't delete new executions
        if timestamp > (utc_now - datetime.timedelta(days=MINIMUM_TTL_DAYS)):
            raise ValueError(
                "Calculated timestamp would violate the minimum TTL constraint"
            )

        timestamp_str = isotime.format(dt=timestamp)
        LOG.info("Deleting action executions older than: %s" % (timestamp_str))

        if timestamp >= utc_now:
            raise ValueError(
                f"Calculated timestamp ({timestamp}) is"
                f"later than now in UTC ({utc_now})."
            )

        try:
            purge_executions(logger=LOG, timestamp=timestamp)
        except Exception as e:
            LOG.exception("Failed to delete executions: %s" % (six.text_type(e)))

        return True

    def _purge_action_executions_output(self):
        utc_now = get_datetime_utc_now()
        timestamp = utc_now - datetime.timedelta(
            days=self._action_executions_output_ttl
        )

        # Another sanity check to make sure we don't delete new objects
        if timestamp > (
            utc_now - datetime.timedelta(days=MINIMUM_TTL_DAYS_EXECUTION_OUTPUT)
        ):
            raise ValueError(
                "Calculated timestamp would violate the minimum TTL constraint"
            )

        timestamp_str = isotime.format(dt=timestamp)
        LOG.info(
            "Deleting action executions output objects older than: %s" % (timestamp_str)
        )

        if timestamp >= utc_now:
            raise ValueError(
                f"Calculated timestamp ({timestamp}) is"
                f"later than now in UTC ({utc_now})."
            )

        try:
            purge_execution_output_objects(logger=LOG, timestamp=timestamp)
        except Exception as e:
            LOG.exception(
                "Failed to delete execution output objects: %s" % (six.text_type(e))
            )

        return True

    def _purge_trigger_instances(self):
        """
        Purge trigger instances which match the criteria defined in the config.
        """
        utc_now = get_datetime_utc_now()
        timestamp = utc_now - datetime.timedelta(days=self._trigger_instances_ttl)

        # Another sanity check to make sure we don't delete new executions
        if timestamp > (utc_now - datetime.timedelta(days=MINIMUM_TTL_DAYS)):
            raise ValueError(
                "Calculated timestamp would violate the minimum TTL constraint"
            )

        timestamp_str = isotime.format(dt=timestamp)
        LOG.info("Deleting trigger instances older than: %s" % (timestamp_str))

        if timestamp >= utc_now:
            raise ValueError(
                f"Calculated timestamp ({timestamp}) is"
                f"later than now in UTC ({utc_now})."
            )

        try:
            purge_trigger_instances(logger=LOG, timestamp=timestamp)
        except Exception as e:
            LOG.exception("Failed to trigger instances: %s" % (six.text_type(e)))

        return True

    def _timeout_inquiries(self):
        """Mark Inquiries as "timeout" that have exceeded their TTL"""
        try:
            purge_inquiries(logger=LOG)
        except Exception as e:
            LOG.exception("Failed to purge inquiries: %s" % (six.text_type(e)))

        return True

    def _purge_orphaned_workflow_executions(self):
        """
        Purge workflow executions that are idled and orphaned.
        """
        try:
            purge_orphaned_workflow_executions(logger=LOG)
        except Exception as e:
            LOG.exception(
                "Failed to purge orphaned workflow executions: %s" % (six.text_type(e))
            )

        return True<|MERGE_RESOLUTION|>--- conflicted
+++ resolved
@@ -124,43 +124,22 @@
         """
         Validate that a user has supplied reasonable TTL values.
         """
-<<<<<<< HEAD
         if (self._action_executions_ttl and
                 self._action_executions_ttl < MINIMUM_TTL_DAYS):
-=======
-        if (
-            self._action_executions_ttl
-            and self._action_executions_ttl < MINIMUM_TTL_DAYS
-        ):
->>>>>>> 144e51b8
             raise ValueError(
                 "Minimum possible TTL for action_executions_ttl in days is %s"
                 % (MINIMUM_TTL_DAYS)
             )
 
-<<<<<<< HEAD
         if (self._trigger_instances_ttl and
                 self._trigger_instances_ttl < MINIMUM_TTL_DAYS):
-=======
-        if (
-            self._trigger_instances_ttl
-            and self._trigger_instances_ttl < MINIMUM_TTL_DAYS
-        ):
->>>>>>> 144e51b8
             raise ValueError(
                 "Minimum possible TTL for trigger_instances_ttl in days is %s"
                 % (MINIMUM_TTL_DAYS)
             )
 
-<<<<<<< HEAD
         if (self._action_executions_output_ttl and
                 self._action_executions_output_ttl < MINIMUM_TTL_DAYS_EXECUTION_OUTPUT):
-=======
-        if (
-            self._action_executions_output_ttl
-            and self._action_executions_output_ttl < MINIMUM_TTL_DAYS_EXECUTION_OUTPUT
-        ):
->>>>>>> 144e51b8
             raise ValueError(
                 (
                     "Minimum possible TTL for action_executions_output_ttl in days "
@@ -178,15 +157,9 @@
         # Note: We sleep for a bit between garbage collection of each object type to prevent busy
         # waiting
         obj_type = "action executions"
-<<<<<<< HEAD
+
         if (self._action_executions_ttl and
                 self._action_executions_ttl >= MINIMUM_TTL_DAYS):
-=======
-        if (
-            self._action_executions_ttl
-            and self._action_executions_ttl >= MINIMUM_TTL_DAYS
-        ):
->>>>>>> 144e51b8
             LOG.info(proc_message, obj_type)
             self._purge_action_executions()
             concurrency.sleep(self._sleep_delay)
@@ -194,15 +167,9 @@
             LOG.debug(skip_message, obj_type)
 
         obj_type = "action executions output"
-<<<<<<< HEAD
+
         if (self._action_executions_output_ttl and
                 self._action_executions_output_ttl >= MINIMUM_TTL_DAYS_EXECUTION_OUTPUT):
-=======
-        if (
-            self._action_executions_output_ttl
-            and self._action_executions_output_ttl >= MINIMUM_TTL_DAYS_EXECUTION_OUTPUT
-        ):
->>>>>>> 144e51b8
             LOG.info(proc_message, obj_type)
             self._purge_action_executions_output()
             concurrency.sleep(self._sleep_delay)
@@ -210,15 +177,9 @@
             LOG.debug(skip_message, obj_type)
 
         obj_type = "trigger instances"
-<<<<<<< HEAD
+
         if (self._trigger_instances_ttl and
                 self._trigger_instances_ttl >= MINIMUM_TTL_DAYS):
-=======
-        if (
-            self._trigger_instances_ttl
-            and self._trigger_instances_ttl >= MINIMUM_TTL_DAYS
-        ):
->>>>>>> 144e51b8
             LOG.info(proc_message, obj_type)
             self._purge_trigger_instances()
             concurrency.sleep(self._sleep_delay)
