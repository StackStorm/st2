import importlib
import sys
import traceback

from st2common import log as logging
from st2common.exceptions.actionrunner import ActionRunnerCreateError
<<<<<<< HEAD
from st2common.models.api.action import (ACTIONEXEC_STATUS_SUCCEEDED,
                                         ACTIONEXEC_STATUS_FAILED)
from st2common.models.db.action import ActionReference
=======
from st2common.constants.action import (ACTIONEXEC_STATUS_SUCCEEDED,
                                        ACTIONEXEC_STATUS_FAILED)
>>>>>>> 942dab3b
from st2common.services import access
from st2common.util.action_db import (get_action_by_dict, get_runnertype_by_name)
from st2common.util.action_db import (update_actionexecution_status, get_actionexec_by_id)

from st2actions.container import actionsensor
from st2actions.container.service import RunnerContainerService
from st2actions.utils import param_utils

LOG = logging.getLogger(__name__)


class RunnerContainer(object):

    def __init__(self):
        LOG.info('Action RunnerContainer instantiated.')
        self._pending = []

    def _get_runner(self, runnertype_db):
        """
            Load the module specified by the runnertype_db.runner_module field and
            return an instance of the runner.
        """

        module_name = runnertype_db.runner_module
        LOG.debug('Runner loading python module: %s', module_name)
        try:
            module = importlib.import_module(module_name, package=None)
        except Exception as e:
            LOG.exception('Failed to import module %s.', module_name)
            raise ActionRunnerCreateError(e)

        LOG.debug('Instance of runner module: %s', module)

        runner = module.get_runner()
        LOG.debug('Instance of runner: %s', runner)
        return runner

    def dispatch(self, actionexec_db):
        action_ref = ActionReference(ref=actionexec_db.ref)
        (action_db, _) = get_action_by_dict(
            {'name': action_ref.name, 'content_pack': action_ref.pack})
        runnertype_db = get_runnertype_by_name(action_db.runner_type['name'])
        runner_type = runnertype_db.name

        LOG.info('Dispatching runner for Action "%s"', actionexec_db)
        LOG.debug('    liverunner_type: %s', runner_type)
        LOG.debug('    RunnerType: %s', runnertype_db)
        LOG.debug('    ActionExecution: %s', actionexec_db)

        # Get runner instance.
        runner = self._get_runner(runnertype_db)
        LOG.debug('Runner instance for RunnerType "%s" is: %s', runnertype_db.name, runner)

        # Invoke pre_run, run, post_run cycle.
        result, actionexec_db = self._do_run(runner, runnertype_db, action_db, actionexec_db)
        LOG.debug('runner do_run result: %s', result)

        actionsensor.post_trigger(actionexec_db)
        LOG.audit('ActionExecution complete. actionexec_id="%s" resulted in '
                  'actionexecution_db="%s"', actionexec_db.id, actionexec_db)

        return result

    def _do_run(self, runner, runnertype_db, action_db, actionexec_db):
        # Finalized parameters are resolved and then rendered.
        runner_params, action_params = param_utils.get_finalized_params(
            runnertype_db.runner_parameters, action_db.parameters, actionexec_db.parameters)

        resolved_entry_point = self._get_entry_point_abs_path(action_db.content_pack,
                                                              action_db.entry_point)
        runner.container_service = RunnerContainerService()
        runner.action = action_db
        runner.action_name = action_db.name
        runner.action_execution_id = str(actionexec_db.id)
        runner.entry_point = resolved_entry_point
        runner.runner_parameters = runner_params
        runner.context = getattr(actionexec_db, 'context', dict())
        runner.callback = getattr(actionexec_db, 'callback', dict())
        runner.libs_dir_path = self._get_action_libs_abs_path(action_db.content_pack,
                                                              action_db.entry_point)
        runner.auth_token = self._create_auth_token(runner.context)

        try:
            LOG.debug('Performing pre-run for runner: %s', runner)
            runner.pre_run()

            LOG.debug('Performing run for runner: %s', runner)
            run_result = runner.run(action_params)
            LOG.debug('Result of run: %s', run_result)
        except:
            LOG.exception('Failed to run action.')
            _, ex, tb = sys.exc_info()
            # mark execution as failed.
            runner.container_service.report_status(ACTIONEXEC_STATUS_FAILED)
            # include the error message and traceback to try and provide some hints.
            runner.container_service.report_result(
                {'message': str(ex), 'traceback': ''.join(traceback.format_tb(tb, 20))})
        finally:
            # Always clean-up the auth_token
            try:
                self._delete_auth_token(runner.auth_token)
            except:
                LOG.warn('Unable to clean-up auth_token.')

        # Re-load Action Execution from DB:
        actionexec_db = get_actionexec_by_id(actionexec_db.id)

        # TODO: Store payload when DB model can hold payload data
        action_result = runner.container_service.get_result()
        actionexec_status = runner.container_service.get_status()
        LOG.debug('Result as reporter to container service: %s', action_result)

        if action_result is None:
            # If the runner didn't set an exit code then the action didn't complete.
            # Therefore, the action produced an error.
            result = False
            if not actionexec_status:
                actionexec_status = ACTIONEXEC_STATUS_FAILED
                runner.container_service.report_status(actionexec_status)
        else:
            # So long as the runner produced an exit code, we can assume that the
            # Live Action ran to completion.
            result = True
            actionexec_db.result = action_result
            if not actionexec_status:
                actionexec_status = ACTIONEXEC_STATUS_SUCCEEDED
                runner.container_service.report_status(actionexec_status)

        # Push result data and updated status to ActionExecution DB
        actionexec_db = update_actionexecution_status(actionexec_status,
                                                      actionexec_db=actionexec_db)

        LOG.debug('Performing post_run for runner: %s', runner)
        runner.post_run()
        runner.container_service = None

        return result, actionexec_db

    def _get_entry_point_abs_path(self, pack, entry_point):
        return RunnerContainerService.get_entry_point_abs_path(pack=pack,
                                                               entry_point=entry_point)

    def _get_action_libs_abs_path(self, pack, entry_point):
        return RunnerContainerService.get_action_libs_abs_path(pack=pack,
                                                               entry_point=entry_point)

    def _create_auth_token(self, context):
        if not context:
            return None
        user = context.get('user', None)
        if not user:
            return None
        return access.create_token(user)

    def _delete_auth_token(self, auth_token):
        if auth_token:
            access.delete_token(auth_token.token)


def get_runner_container():
    return RunnerContainer()<|MERGE_RESOLUTION|>--- conflicted
+++ resolved
@@ -4,14 +4,9 @@
 
 from st2common import log as logging
 from st2common.exceptions.actionrunner import ActionRunnerCreateError
-<<<<<<< HEAD
-from st2common.models.api.action import (ACTIONEXEC_STATUS_SUCCEEDED,
-                                         ACTIONEXEC_STATUS_FAILED)
 from st2common.models.db.action import ActionReference
-=======
 from st2common.constants.action import (ACTIONEXEC_STATUS_SUCCEEDED,
                                         ACTIONEXEC_STATUS_FAILED)
->>>>>>> 942dab3b
 from st2common.services import access
 from st2common.util.action_db import (get_action_by_dict, get_runnertype_by_name)
 from st2common.util.action_db import (update_actionexecution_status, get_actionexec_by_id)
