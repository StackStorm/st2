# Licensed to the StackStorm, Inc ('StackStorm') under one or more
# contributor license agreements.  See the NOTICE file distributed with
# this work for additional information regarding copyright ownership.
# The ASF licenses this file to You under the Apache License, Version 2.0
# (the "License"); you may not use this file except in compliance with
# the License.  You may obtain a copy of the License at
#
#     http://www.apache.org/licenses/LICENSE-2.0
#
# Unless required by applicable law or agreed to in writing, software
# distributed under the License is distributed on an "AS IS" BASIS,
# WITHOUT WARRANTIES OR CONDITIONS OF ANY KIND, either express or implied.
# See the License for the specific language governing permissions and
# limitations under the License.

import sys
import traceback

from kombu import Connection

from st2actions.container.base import RunnerContainer
from st2common import log as logging
from st2common.constants import action as action_constants
from st2common.exceptions.actionrunner import ActionRunnerException
from st2common.exceptions.db import StackStormDBObjectNotFoundError
from st2common.models.db.liveaction import LiveActionDB
from st2common.persistence.execution import ActionExecution
from st2common.services import executions
from st2common.transport.consumers import MessageHandler
from st2common.transport.consumers import ActionsQueueConsumer
from st2common.transport import utils as transport_utils
from st2common.util import action_db as action_utils
from st2common.util import system_info
from st2common.transport import queues


__all__ = [
    'ActionExecutionDispatcher',
    'get_worker'
]


LOG = logging.getLogger(__name__)

ACTIONRUNNER_QUEUES = [
    queues.ACTIONRUNNER_WORK_QUEUE,
    queues.ACTIONRUNNER_CANCEL_QUEUE,
    queues.ACTIONRUNNER_PAUSE_QUEUE,
    queues.ACTIONRUNNER_RESUME_QUEUE
]

<<<<<<< HEAD
ACTIONRUNNER_CANCEL_Q = liveaction.get_status_management_queue(
    'st2.actionrunner.cancel', routing_key=action_constants.LIVEACTION_STATUS_CANCELING)
=======
ACTIONRUNNER_DISPATCHABLE_STATES = [
    action_constants.LIVEACTION_STATUS_SCHEDULED,
    action_constants.LIVEACTION_STATUS_CANCELING,
    action_constants.LIVEACTION_STATUS_PAUSING,
    action_constants.LIVEACTION_STATUS_RESUMING
]
>>>>>>> 1b4105e9


class ActionExecutionDispatcher(MessageHandler):
    message_type = LiveActionDB

    def __init__(self, connection, queues):
        super(ActionExecutionDispatcher, self).__init__(connection, queues)
        self.container = RunnerContainer()
        self._running_liveactions = set()

    def get_queue_consumer(self, connection, queues):
        # We want to use a special ActionsQueueConsumer which uses 2 dispatcher pools
        return ActionsQueueConsumer(connection=connection, queues=queues, handler=self)

    def process(self, liveaction):
        """Dispatches the LiveAction to appropriate action runner.

        LiveAction in statuses other than "scheduled" and "canceling" are ignored. If
        LiveAction is already canceled and result is empty, the LiveAction
        is updated with a generic exception message.

        :param liveaction: Action execution request.
        :type liveaction: ``st2common.models.db.liveaction.LiveActionDB``

        :rtype: ``dict``
        """

        if liveaction.status == action_constants.LIVEACTION_STATUS_CANCELED:
            LOG.info('%s is not executing %s (id=%s) with "%s" status.',
                     self.__class__.__name__, type(liveaction), liveaction.id, liveaction.status)
            if not liveaction.result:
                updated_liveaction = action_utils.update_liveaction_status(
                    status=liveaction.status,
                    result={'message': 'Action execution canceled by user.'},
                    liveaction_id=liveaction.id)
                executions.update_execution(updated_liveaction)
            return

        if liveaction.status not in ACTIONRUNNER_DISPATCHABLE_STATES:
            LOG.info('%s is not dispatching %s (id=%s) with "%s" status.',
                     self.__class__.__name__, type(liveaction), liveaction.id, liveaction.status)
            return

        try:
            liveaction_db = action_utils.get_liveaction_by_id(liveaction.id)
        except StackStormDBObjectNotFoundError:
            LOG.exception('Failed to find liveaction %s in the database.', liveaction.id)
            raise

        if liveaction.status != liveaction_db.status:
            LOG.warning(
                'The status of liveaction %s has changed from %s to %s '
                'while in the queue waiting for processing.',
                liveaction.id,
                liveaction.status,
                liveaction_db.status
            )

        dispatchers = {
            action_constants.LIVEACTION_STATUS_SCHEDULED: self._run_action,
            action_constants.LIVEACTION_STATUS_CANCELING: self._cancel_action,
            action_constants.LIVEACTION_STATUS_PAUSING: self._pause_action,
            action_constants.LIVEACTION_STATUS_RESUMING: self._resume_action
        }

        return dispatchers[liveaction.status](liveaction)

    def shutdown(self):
        super(ActionExecutionDispatcher, self).shutdown()
        # Abandon running executions if incomplete
        while self._running_liveactions:
            liveaction_id = self._running_liveactions.pop()
            try:
                executions.abandon_execution_if_incomplete(liveaction_id=liveaction_id)
            except:
                LOG.exception('Failed to abandon liveaction %s.', liveaction_id)

    def _run_action(self, liveaction_db):
        # stamp liveaction with process_info
        runner_info = system_info.get_process_info()

        # Update liveaction status to "running"
        liveaction_db = action_utils.update_liveaction_status(
            status=action_constants.LIVEACTION_STATUS_RUNNING,
            runner_info=runner_info,
            liveaction_id=liveaction_db.id)

        self._running_liveactions.add(liveaction_db.id)

        action_execution_db = executions.update_execution(liveaction_db)

        # Launch action
        extra = {'action_execution_db': action_execution_db, 'liveaction_db': liveaction_db}
        LOG.audit('Launching action execution.', extra=extra)

        # the extra field will not be shown in non-audit logs so temporarily log at info.
        LOG.info('Dispatched {~}action_execution: %s / {~}live_action: %s with "%s" status.',
                 action_execution_db.id, liveaction_db.id, liveaction_db.status)

        extra = {'liveaction_db': liveaction_db}
        try:
            result = self.container.dispatch(liveaction_db)
            LOG.debug('Runner dispatch produced result: %s', result)
            if not result:
                raise ActionRunnerException('Failed to execute action.')
        except:
            _, ex, tb = sys.exc_info()
            extra['error'] = str(ex)
            LOG.info('Action "%s" failed: %s' % (liveaction_db.action, str(ex)), extra=extra)

            liveaction_db = action_utils.update_liveaction_status(
                status=action_constants.LIVEACTION_STATUS_FAILED,
                liveaction_id=liveaction_db.id,
                result={'error': str(ex), 'traceback': ''.join(traceback.format_tb(tb, 20))})
            executions.update_execution(liveaction_db)
            raise
        finally:
            # In the case of worker shutdown, the items are removed from _running_liveactions.
            # As the subprocesses for action executions are terminated, this finally block
            # will be executed. Set remove will result in KeyError if item no longer exists.
            # Use set discard to not raise the KeyError.
            self._running_liveactions.discard(liveaction_db.id)

        return result

    def _cancel_action(self, liveaction_db):
        action_execution_db = ActionExecution.get(liveaction__id=str(liveaction_db.id))
        extra = {'action_execution_db': action_execution_db, 'liveaction_db': liveaction_db}
        LOG.audit('Canceling action execution.', extra=extra)

        # the extra field will not be shown in non-audit logs so temporarily log at info.
        LOG.info('Dispatched {~}action_execution: %s / {~}live_action: %s with "%s" status.',
                 action_execution_db.id, liveaction_db.id, liveaction_db.status)

        try:
            result = self.container.dispatch(liveaction_db)
            LOG.debug('Runner dispatch produced result: %s', result)
        except:
            _, ex, tb = sys.exc_info()
            extra['error'] = str(ex)
            LOG.info('Failed to cancel action execution %s.' % (liveaction_db.id), extra=extra)
            raise

        return result

    def _pause_action(self, liveaction_db):
        action_execution_db = ActionExecution.get(liveaction__id=str(liveaction_db.id))
        extra = {'action_execution_db': action_execution_db, 'liveaction_db': liveaction_db}
        LOG.audit('Pausing action execution.', extra=extra)

        # the extra field will not be shown in non-audit logs so temporarily log at info.
        LOG.info('Dispatched {~}action_execution: %s / {~}live_action: %s with "%s" status.',
                 action_execution_db.id, liveaction_db.id, liveaction_db.status)

        try:
            result = self.container.dispatch(liveaction_db)
            LOG.debug('Runner dispatch produced result: %s', result)
        except:
            _, ex, tb = sys.exc_info()
            extra['error'] = str(ex)
            LOG.info('Failed to pause action execution %s.' % (liveaction_db.id), extra=extra)
            raise

        return result

    def _resume_action(self, liveaction_db):
        action_execution_db = ActionExecution.get(liveaction__id=str(liveaction_db.id))
        extra = {'action_execution_db': action_execution_db, 'liveaction_db': liveaction_db}
        LOG.audit('Resuming action execution.', extra=extra)

        # the extra field will not be shown in non-audit logs so temporarily log at info.
        LOG.info('Dispatched {~}action_execution: %s / {~}live_action: %s with "%s" status.',
                 action_execution_db.id, liveaction_db.id, liveaction_db.status)

        try:
            result = self.container.dispatch(liveaction_db)
            LOG.debug('Runner dispatch produced result: %s', result)
        except:
            _, ex, tb = sys.exc_info()
            extra['error'] = str(ex)
            LOG.info('Failed to resume action execution %s.' % (liveaction_db.id), extra=extra)
            raise

        return result


def get_worker():
    with Connection(transport_utils.get_messaging_urls()) as conn:
        return ActionExecutionDispatcher(conn, ACTIONRUNNER_QUEUES)<|MERGE_RESOLUTION|>--- conflicted
+++ resolved
@@ -49,18 +49,12 @@
     queues.ACTIONRUNNER_RESUME_QUEUE
 ]
 
-<<<<<<< HEAD
-ACTIONRUNNER_CANCEL_Q = liveaction.get_status_management_queue(
-    'st2.actionrunner.cancel', routing_key=action_constants.LIVEACTION_STATUS_CANCELING)
-=======
 ACTIONRUNNER_DISPATCHABLE_STATES = [
     action_constants.LIVEACTION_STATUS_SCHEDULED,
     action_constants.LIVEACTION_STATUS_CANCELING,
     action_constants.LIVEACTION_STATUS_PAUSING,
     action_constants.LIVEACTION_STATUS_RESUMING
 ]
->>>>>>> 1b4105e9
-
 
 class ActionExecutionDispatcher(MessageHandler):
     message_type = LiveActionDB
