__defaults__(
    all=dict(
        resolve="pylint",
    )
)

python_sources()

python_tests(
    name="tests",
    dependencies=[
        "./fixtures",
        "!//conftest.py:test_utils",
    ],
)

python_requirement(
    name="pylint",
    requirements=[
<<<<<<< HEAD
        "pylint>=2.8.2",
=======
        "pylint~=3.1.0",
>>>>>>> 180deff2
        "setuptools",  # includes pkg_resources
    ],
)

python_requirement(
    name="astroid",
    # The version of astroid is constrained by the pylint version above
    requirements=["astroid"],
)<|MERGE_RESOLUTION|>--- conflicted
+++ resolved
@@ -17,11 +17,7 @@
 python_requirement(
     name="pylint",
     requirements=[
-<<<<<<< HEAD
-        "pylint>=2.8.2",
-=======
         "pylint~=3.1.0",
->>>>>>> 180deff2
         "setuptools",  # includes pkg_resources
     ],
 )
