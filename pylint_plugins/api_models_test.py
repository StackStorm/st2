--- conflicted
+++ resolved
@@ -306,19 +306,10 @@
                 msg_id="no-member",  # E1101
                 args=("Instance of", "TestAPI", "missing", ""),
                 node=assign_node_missing.value,
-<<<<<<< HEAD
-                line=assign_node_missing.lineno,
-                # fixme: +10 is a workaround, need understand why coloffset
-                # is 4 but visit_attribute is coloffset 14.
-                col_offset=assign_node_missing.col_offset + 10,
-                end_line=assign_node_missing.end_lineno,
-                end_col_offset=assign_node_missing.end_col_offset,
-=======
                 line=assign_node_missing.value.lineno,
                 col_offset=assign_node_missing.value.col_offset,
                 end_line=assign_node_missing.value.end_lineno,
                 end_col_offset=assign_node_missing.value.end_col_offset,
->>>>>>> 180deff2
                 confidence=Confidence(
                     name="INFERENCE", description="Warning based on inference result."
                 ),
