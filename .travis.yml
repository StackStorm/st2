# Used old infrastructure, needed for integration tests:
# http://docs.travis-ci.com/user/workers/standard-infrastructure/
sudo: required
dist: precise
language: python

branches:
  only:
    - master
    - /^v[0-9]+\.[0-9]+$/

env:
  global:
    - CACHE_NAME=JOB1
<<<<<<< HEAD
    - MONGODB_VERSION=3.4.16
=======
    - ENABLE_COVERAGE=$([ "${TRAVIS_PULL_REQUEST}" = "false" ] && echo "yes" || echo "no")
>>>>>>> cd838e91
matrix:
  include:
    - env: TASK=ci-unit NODE_INDEX=0 NODE_TOTAL=2
      python: 2.7
      name: "Unit Tests (Python 2.7) - 1"
    - env: TASK=ci-unit NODE_INDEX=1 NODE_TOTAL=2
      python: 2.7
      name: "Unit Tests (Python 2.7) - 2"
    - env: TASK=ci-integration
      python: 2.7
      name: "Integration Tests (Python 2.7)"
    - env: TASK="ci-checks ci-packs-tests"
      python: 2.7
      name: "Lint Checks, Packs Tests (Python 2.7)"
    - env: TASK="compilepy3 ci-py3-unit" CACHE_NAME=py3
      python: 3.6
      name: "Unit Tests (Python 3.6)"
    - env: TASK="ci-py3-integration" CACHE_NAME=py3
      python: 3.6
      name: "Integration Tests (Python 3.6)"
addons:
  apt:
    sources:
     #- mongodb-upstart
     # - sourceline: 'deb [arch=amd64] http://repo.mongodb.org/apt/ubuntu precise/mongodb-org/3.4 multiverse'
     #  key_url: 'https://www.mongodb.org/static/pgp/server-3.4.asc'
      - sourceline: 'ppa:git-core/ppa'
    packages:
      #- mongodb-org-server
      #- mongodb-org-shell
      - git

services:
  - rabbitmq

cache:
  pip: true
  directories:
    - virtualenv/
    # NOTE: Caching .tox speeds up py3 build for 30-60 seconds, but causes issues when dependencies
    # are updated so it's disabled
    #- .tox/

before_install:
  # Work around for Travis timeout issues, see https://github.com/travis-ci/travis-ci/issues/9112
  - sudo apt-get update --option Acquire::Retries=100 --option Acquire::http::Timeout="60"
  - pip install --upgrade "pip>=9.0,<9.1"
  - sudo pip install --upgrade "virtualenv==15.1.0"

install:
  - "echo ${ENABLE_COVERAGE}"
  - if [ "${TASK}" = 'compilepy3 ci-py3-unit' ] || [ "${TASK}" = 'ci-py3-integration' ]; then pip install "tox==3.0.0"; else make requirements; fi
  - if [ "${TASK}" = 'ci-unit' ] || [ "${TASK}" = 'ci-integration' ] && [ "${ENABLE_COVERAGE}" = 'yes' ]; then pip install codecov; fi
  - if [ "${TASK}" = 'ci-unit' ] || [ "${TASK}" = 'ci-integration' ] || [ "${TASK}" = 'compilepy3 ci-py3-unit' ] || [ "${TASK}" = 'ci-py3-integration' ]; then sudo .circle/add-itest-user.sh; fi
  # Note: We use ramdisk for better performance
  - sudo -E ./scripts/travis/create-and-mount-ramdisk.sh
  - ./scripts/travis/install-and-run-mongodb.sh

# Let's enable rabbitmqadmin
# See https://github.com/messagebus/lapine/wiki/Testing-on-Travis.
before_script:
  - mongo --version
  - git --version
  - pip --version
  - virtualenv --version
  - sudo rabbitmq-plugins enable rabbitmq_management
  - sudo wget http://guest:guest@localhost:15672/cli/rabbitmqadmin -O /usr/local/bin/rabbitmqadmin
  - sudo chmod +x /usr/local/bin/rabbitmqadmin
  - sudo service rabbitmq-server restart

script:
  - make ${TASK}

# Don't store cache for target PR branch (typically `master`), because it will be re-used for opened PRs
# See: https://docs.travis-ci.com/user/caching/#Pull-request-builds-and-caches
# Alternative: use strict pip pinning, including git-based pip packages
before_cache:
  - if [ ${TRAVIS_PULL_REQUEST} = 'false' ]; then rm -rf virtualenv/; fi

after_success:
  # NOTE: We only generate and submit coverage report for master and version branches
  - if [ ${TASK} = 'ci-unit' ] || [ ${TASK} = 'ci-integration' ] && [ "${ENABLE_COVERAGE}" = 'yes' ]; then codecov; fi<|MERGE_RESOLUTION|>--- conflicted
+++ resolved
@@ -12,11 +12,8 @@
 env:
   global:
     - CACHE_NAME=JOB1
-<<<<<<< HEAD
     - MONGODB_VERSION=3.4.16
-=======
     - ENABLE_COVERAGE=$([ "${TRAVIS_PULL_REQUEST}" = "false" ] && echo "yes" || echo "no")
->>>>>>> cd838e91
 matrix:
   include:
     - env: TASK=ci-unit NODE_INDEX=0 NODE_TOTAL=2
