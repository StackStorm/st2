os: linux
dist: xenial
language: python

branches:
  only:
    - master
    - /^v[0-9]+\.[0-9]+$/

env:
  global:
    - IS_NIGHTLY_BUILD=$([ "${TRAVIS_EVENT_TYPE}" = "cron" ] && echo "yes" || echo "no")
    # NOTE: We only enable coverage for master builds and not pull requests
    # since it has huge performance overhead (tests are 50% or so slower)
    - ENABLE_COVERAGE=$([ "${TRAVIS_PULL_REQUEST}" = "false" ] && [ "${IS_NIGHTLY_BUILD}" = "no" ] && echo "yes" || echo "no")
    # We need to explicitly specify terminal width otherwise some CLI tests fail on container
    # environments where small terminal size is used.
    - COLUMNS=120
    - PYLINT_CONCURRENCY=2
    # We only run tests with "--with-timer" flag on master and not for PRs since it adds 1-2
    # # minutes of overhead to each build.
    - NOSE_TIME=$([ "${TRAVIS_PULL_REQUEST}" = "false" ] && [ "${IS_NIGHTLY_BUILD}" = "no" ] && echo "yes" || echo "no")
    # Travis-specific st2.conf (with travis user instead of stanley)
    - ST2_CONF=conf/st2.travis.conf
jobs:
  include:
    # NOTE: We combine builds because Travis offers a maximum of 5 concurrent
    # builds and having 6 tasks / builds means 1 tasks will need to wait for one
    # of the other 5 tasks to finish before it can start
    # NOTE: Thresholds only apply to the make target and not to the whole build
    # job which also includes "make requirements" and other steps
    # "make requirements" can take substantially lower if the cache is purged
    # and this would cause too many intermediate failures / false positives
    # NOTE: TASK is inspected in commands below and other travis scripts.
    # For example, ci-py3* targets trigger an alternate virtualenv build method.
    # If you rename or reorder make targets in TASK, you may need to adjust:
    # scripts/travis/install-requirements.sh
    # scripts/travis/run-nightly-make-task-if-exists.sh
    - name: "Unit Tests (Python 2.7 MongoDB 3.4)"
      python: 2.7
      env: TASK=ci-unit CACHE_NAME=py2 COMMAND_THRESHOLD=700

    - name: "Integration Tests (Python 2.7)"
      python: 2.7
      env: TASK=ci-integration CACHE_NAME=py2 COMMAND_THRESHOLD=700

    - name: "Lint Checks, Packs Tests (Python 2.7)"
      python: 2.7
      env: TASK="ci-checks ci-packs-tests" CACHE_NAME=py2 COMMAND_THRESHOLD=430

    - name: "Unit Tests, Pack Tests (Python 3.6)"
      python: 3.6
      env: TASK="compilepy3 ci-py3-unit ci-py3-packs-tests" CACHE_NAME=py3 PYTHON_VERSION=python3.6 COMMAND_THRESHOLD=750

    - name: "Integration Tests (Python 3.6)"
      python: 3.6
<<<<<<< HEAD
      name: "Integration Tests (Python 3.6)"
    - env: TASK="compilepy3 ci-py37-unit" CACHE_NAME=py37 COMMAND_THRESHOLD=660
      python: 3.7
      dist: bionic
      name: "Unit Tests, Pack Tests (Python 3.7)"
    - env: TASK="ci-py37-integration" CACHE_NAME=py37 COMMAND_THRESHOLD=340
      python: 3.7
      dist: bionic
      name: "Integration Tests (Python 3.7)"
=======
      env: TASK="ci-py3-integration" CACHE_NAME=py3 PYTHON_VERSION=python3.6 COMMAND_THRESHOLD=770
>>>>>>> fcb8dae0

addons:
  apt:
    sources:
      - sourceline: 'deb [arch=amd64] http://repo.mongodb.org/apt/ubuntu xenial/mongodb-org/3.4 multiverse'
        key_url: 'https://www.mongodb.org/static/pgp/server-3.4.asc'
    packages:
      - mongodb-org-server=3.4.*
      - mongodb-org-shell=3.4.*
      - rabbitmq-server
      - libffi-dev

cache:
  pip: true
  directories:
    # NOTE: If using a custom "install" step aka overriding "install" step, "cache.pip: true" doesn't work
    # and directory needs to be explicitly added to the cache.
    # See https://github.com/travis-ci/travis-ci/issues/3239, https://github.com/oppia/oppia/pull/5281 for details.
    - $HOME/.cache/pip
    - virtualenv/
    # NOTE: Caching .tox speeds up py3 build for 30-60 seconds, but causes issues when dependencies
    # are updated so it's disabled
    #- .tox/

before_install:
  # If you update these versions, make sure you update the versions in the .st2client-install-check
  # and the requirements targets in the Makefile to match
  - pip install --upgrade "pip>=19.3.1"
  - sudo pip install --upgrade "virtualenv==16.6.0"

install:
  - ./scripts/travis/install-requirements.sh
  # prep a travis-specific dev conf file that uses travis instead of stanley
  - cp conf/st2.dev.conf "${ST2_CONF}" ; sed -i -e "s/stanley/travis/" "${ST2_CONF}"
  - sudo scripts/travis/add-itest-user-key.sh
  - sudo .circle/add-itest-user.sh
  - if [[ "${TASK}" = *'-packs-tests'* ]] || [[ "${TASK}" = *'-integration'* ]]; then sudo scripts/travis/permissions-workaround.sh; fi

# Let's enable rabbitmqadmin
# See https://github.com/messagebus/lapine/wiki/Testing-on-Travis.
before_script:
  # Use a custom mongod.conf which uses various speed optimizations
  - sudo cp scripts/travis/mongod.conf /etc/mongod.conf
  # Clean up any old MongoDB 3.4 data files laying around and make sure mongodb user can write to it
  - sudo rm -rf /var/lib/mongodb ; sudo mkdir /var/lib/mongodb ; sudo chown -R mongodb:mongodb /var/lib/mongodb
  - sudo service mongod restart ; sleep 5
  - sudo service mongod status
  - sudo tail -n 30 /var/log/mongodb/mongod.log
  # Use custom RabbitMQ config which enables SSL / TLS listener on port 5671 with test certs
  - sudo cp scripts/travis/rabbitmq.config /etc/rabbitmq/rabbitmq.config
  # Install rabbitmq_management RabbitMQ plugin
  - sudo service rabbitmq-server restart ; sleep 5
  - sudo rabbitmq-plugins enable rabbitmq_management
  - sudo wget http://guest:guest@localhost:15672/cli/rabbitmqadmin -O /usr/local/bin/rabbitmqadmin
  - sudo chmod +x /usr/local/bin/rabbitmqadmin
  - sudo service rabbitmq-server restart
  # chmod to make glob work (*.log to avoid log dir)
  - sudo chmod a+rx /var/log/rabbitmq ; sudo tail -n 30 /var/log/rabbitmq/*.log
  # Print various binary versions
  - mongod --version
  - git --version
  - pip --version
  - virtualenv --version
  # Print out various environment variables info
  - make play

script:
  # Clean up egg-info directories which get created when installing runners
  # NOTE: We enable code coverage and per test timing information on master so build can take twice
  # as long as PR builds
  - if [ "${TRAVIS_PULL_REQUEST}" = "false" ] && [ "${IS_NIGHTLY_BUILD}" = "no" ]; then COMMAND_THRESHOLD=$(expr ${COMMAND_THRESHOLD} \* 2); fi; ./scripts/travis/time-command.sh "make ${TASK}" ${COMMAND_THRESHOLD}
  # Run any additional nightly checks only as part of a nightly (cron) build
  - if [ "${IS_NIGHTLY_BUILD}" = "yes" ]; then ./scripts/travis/run-nightly-make-task-if-exists.sh "${TASK}"; fi
  # NOTE: We only generate and submit coverage report for master and version branches
  # NOTE: We put this here and not after_success so build is marked as failed if this step fails
  # See https://docs.travis-ci.com/user/customizing-the-build/#breaking-the-build
  # https://github.com/travis-ci/travis-ci/issues/758#issuecomment-266756853
  - if [ ${TASK} = 'ci-unit' ] || [ ${TASK} = 'ci-integration' ] && [ "${ENABLE_COVERAGE}" = 'yes' ]; then ./scripts/travis/submit-codecov-coverage.sh; fi

# Don't store cache for target PR branch (typically `master`), because it will be re-used for opened PRs
# See: https://docs.travis-ci.com/user/caching/#Pull-request-builds-and-caches
# Alternative: use strict pip pinning, including git-based pip packages
before_cache:
  - if [ ${TRAVIS_PULL_REQUEST} = 'false' ] && [ "${IS_NIGHTLY_BUILD}" = "no" ]; then rm -rf virtualenv/; fi

# We want to be notified when a master or nightly build fails
notifications:
  # Post build failures to '#development' channel in 'stackstorm-community' Slack
  slack:
    rooms:
      - secure: "FNkr3XL19+a3qYwnQg6GRiS7ixZkHAYzqdmp+Kse2JROOalPy5vVK0wrmBRDJWA1gDDt2mMAnqAwFwID9n7rQv/oD1Ai10q7lCFVMbdAM4+yjYuXJ4i8zW0P6MIvxCb39tvEjq7g55ynE2cInpJRZ11RfbG259jBCbSzBaBtMos="
    on_pull_requests: false
    on_success: change # default: always
    on_failure: always # default: always<|MERGE_RESOLUTION|>--- conflicted
+++ resolved
@@ -54,19 +54,17 @@
 
     - name: "Integration Tests (Python 3.6)"
       python: 3.6
-<<<<<<< HEAD
-      name: "Integration Tests (Python 3.6)"
-    - env: TASK="compilepy3 ci-py37-unit" CACHE_NAME=py37 COMMAND_THRESHOLD=660
+      env: TASK="ci-py3-integration" CACHE_NAME=py3 PYTHON_VERSION=python3.6 COMMAND_THRESHOLD=770
+
+    - name: "Unit Tests, Pack Tests (Python 3.7)"
       python: 3.7
       dist: bionic
-      name: "Unit Tests, Pack Tests (Python 3.7)"
-    - env: TASK="ci-py37-integration" CACHE_NAME=py37 COMMAND_THRESHOLD=340
+      env: TASK="compilepy3 ci-py37-unit" CACHE_NAME=py37 COMMAND_THRESHOLD=750
+      
+    - name: "Integration Tests (Python 3.7)"
       python: 3.7
       dist: bionic
-      name: "Integration Tests (Python 3.7)"
-=======
-      env: TASK="ci-py3-integration" CACHE_NAME=py3 PYTHON_VERSION=python3.6 COMMAND_THRESHOLD=770
->>>>>>> fcb8dae0
+      env: TASK="ci-py37-integration" CACHE_NAME=py37 COMMAND_THRESHOLD=770
 
 addons:
   apt:
