--- conflicted
+++ resolved
@@ -16,13 +16,10 @@
     # We need to explicitly specify terminal width otherwise some CLI tests fail on container
     # environments where small terminal size is used.
     - COLUMNS=120
-<<<<<<< HEAD
-=======
     - PYLINT_CONCURRENCY=2
     # We only run tests with "--with-timer" flag on master and not for PRs since it adds 1-2
     # # minutes of overhead to each build.
     - NOSE_TIME=$([ "${TRAVIS_PULL_REQUEST}" = "false" ] && echo "yes" || echo "no")
->>>>>>> cc01f2e6
 matrix:
   include:
     # NOTE: We combine builds because Travis offers a maximum of 5 concurrent
