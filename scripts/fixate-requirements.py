#!/usr/bin/env python
# Copyright 2020 The StackStorm Authors.
# Copyright 2019 Extreme Networks, Inc.
#
# Licensed under the Apache License, Version 2.0 (the "License");
# you may not use this file except in compliance with the License.
# You may obtain a copy of the License at
#
#     http://www.apache.org/licenses/LICENSE-2.0
#
# Unless required by applicable law or agreed to in writing, software
# distributed under the License is distributed on an "AS IS" BASIS,
# WITHOUT WARRANTIES OR CONDITIONS OF ANY KIND, either express or implied.
# See the License for the specific language governing permissions and
# limitations under the License.

"""
This script is used to automate generation of requirements.txt for st2 components.

The idea behind this script is that that each component has it's own requirements
"in-requirements.txt" file. in-requirements.txt is an input requirements file -
a requirements file with dependencies but WITHOUT any version restrictions.

In addition to this file, there's also the top-level "fixed-requirements.txt"
which pins production versions for the whole st2 stack. During production use
(building, packaging, etc) requirements.txt is generated from in-requirements.txt
where version of packages are fixed according to fixed-requirements.txt.
"""

from __future__ import absolute_import, print_function

import argparse
import os
import os.path
import sys

from distutils.version import StrictVersion

# NOTE: This script can't rely on any 3rd party dependency so we need to use this code here
PY2 = sys.version_info[0] == 2
PY3 = sys.version_info[0] == 3

if PY3:
    text_type = str
else:
    text_type = unicode  # noqa  # pylint: disable=E0602

OSCWD = os.path.abspath(os.curdir)
GET_PIP = "    curl https://bootstrap.pypa.io/get-pip.py | python"

try:
    import pip
    from pip import __version__ as pip_version
except ImportError as e:
    print("Failed to import pip: %s" % (text_type(e)))
    print("")
    print("Download pip:\n%s" % (GET_PIP))
    sys.exit(1)

try:
    # pip < 10.0
    from pip.req import parse_requirements
except ImportError:
    # pip >= 10.0

    try:
        from pip._internal.req.req_file import parse_requirements
    except ImportError as e:
        print("Failed to import parse_requirements from pip: %s" % (text_type(e)))
        print("Using pip: %s" % (str(pip_version)))
        sys.exit(1)

try:
    from pip._internal.req.constructors import parse_req_from_line
except ImportError:
    # Do not error, as will only use on pip >= 20
    pass


def parse_args():
    parser = argparse.ArgumentParser(
        description="Tool for requirements.txt generation."
    )
    parser.add_argument(
        "-s",
        "--source-requirements",
        nargs="+",
        required=True,
        help="Specify paths to requirements file(s). "
        "In case several requirements files are given their content is merged.",
    )
    parser.add_argument(
        "-f",
        "--fixed-requirements",
        required=True,
        help="Specify path to fixed-requirements.txt file.",
    )
    parser.add_argument(
        "-o",
        "--output-file",
        default="requirements.txt",
        help="Specify path to the resulting requirements file.",
    )
    parser.add_argument(
        "--skip",
        default=None,
        help=(
            "Comma delimited list of requirements to not "
            "include in the generated file."
        ),
    )
    if len(sys.argv) < 2:
        parser.print_help()
        sys.exit(1)
    return vars(parser.parse_args())


def check_pip_version():
    if StrictVersion(pip.__version__) < StrictVersion("6.1.0"):
        print(
            "Upgrade pip, your version `{0}' " "is outdated:\n".format(pip.__version__),
            GET_PIP,
        )
        sys.exit(1)


def load_requirements(file_path):
    return tuple((r for r in parse_requirements(file_path, session=False)))


def locate_file(path, must_exist=False):
    if not os.path.isabs(path):
        path = os.path.join(OSCWD, path)
    if must_exist and not os.path.isfile(path):
        print("Error: couldn't locate file `{0}'".format(path))
    return path


def merge_source_requirements(sources):
    """
    Read requirements source files and merge it's content.
    """
    projects = set()
    merged_requirements = []
    for infile_path in (locate_file(p, must_exist=True) for p in sources):
        for req in load_requirements(infile_path):
            if hasattr(req, "requirement"):
                # Requirements starting with project name "project ..."
                parsedreq = parse_req_from_line(req.requirement, req.line_source)
                if parsedreq.requirement:
                    # Skip already added project name
                    if parsedreq.requirement.name in projects:
                        continue
                    projects.add(parsedreq.requirement.name)
                    merged_requirements.append(req)

                    # Requirements lines like "vcs+proto://url"
                elif parsedreq.link:
                    merged_requirements.append(req)
                else:
                    raise RuntimeError('Unexpected requirement {0}'.format(req))
            else:
<<<<<<< HEAD
                if req.req:
                    # Skip already added project name
                    if req.name in projects:
                        continue
                    projects.add(req.name)
                    merged_requirements.append(req)

                    # Requirements lines like "vcs+proto://url"
                elif req.link:
                    merged_requirements.append(req)
                else:
                    raise RuntimeError('Unexpected requirement {0}'.format(req))
=======
                raise RuntimeError("Unexpected requirement {0}".format(req))
>>>>>>> c17f8685

    return merged_requirements


def write_requirements(
    sources=None, fixed_requirements=None, output_file=None, skip=None
):
    """
    Write resulting requirements taking versions from the fixed_requirements.
    """
    skip = skip or []

    requirements = merge_source_requirements(sources)
    fixed = load_requirements(locate_file(fixed_requirements, must_exist=True))

    # Make sure there are no duplicate / conflicting definitions
    fixedreq_hash = {}
    for req in fixed:
        if hasattr(req, "requirement"):
            parsedreq = parse_req_from_line(req.requirement, req.line_source)
            project_name = parsedreq.requirement.name

            if not req.requirement:
                continue
        else:
            project_name = req.name

            if not req.req:
                continue

        if project_name in fixedreq_hash:
            raise ValueError(
                'Duplicate definition for dependency "%s"' % (project_name)
            )

        fixedreq_hash[project_name] = req

    lines_to_write = []
    links = set()
    for req in requirements:
        if hasattr(req, "requirement"):
            parsedreq = parse_req_from_line(req.requirement, req.line_source)
            project_name = parsedreq.requirement.name
            linkreq = parsedreq
        else:
            project_name = req.name
            linkreq = req
        if project_name in skip:
            continue

        # we don't have any idea how to process links, so just add them
        if linkreq.link and linkreq.link not in links:
            links.add(linkreq.link)
            rline = str(linkreq.link)

<<<<<<< HEAD
            if (hasattr(req, "is_editable") and req.is_editable) or \
               (hasattr(req, "editable") and req.editable):
                rline = '-e %s' % (rline)
        elif hasattr(req, "requirement") and req.requirement:
            project = parsedreq.requirement.name
            req_obj = fixedreq_hash.get(project, req)

            rline = str(req_obj.requirement)

            # Markers are included in req_obj.requirement, so no
            # special processing required
        elif hasattr(req, "req") and req.req:
=======
            if req.editable:
                rline = "-e %s" % (rline)
        elif req.req:
>>>>>>> c17f8685
            project = req.name
            req_obj = fixedreq_hash.get(project, req)

            rline = str(req_obj.req)
            # Also write out environment markers
            if req_obj.markers:
                rline += " ; {}".format(str(req_obj.markers))

        lines_to_write.append(rline)

    # Sort the lines to guarantee a stable order
    lines_to_write = sorted(lines_to_write)
    data = "\n".join(lines_to_write) + "\n"
    with open(output_file, "w") as fp:
        fp.write("# Don't edit this file. It's generated automatically!\n")
        fp.write(
            "# If you want to update global dependencies, modify fixed-requirements.txt\n"
        )
        fp.write(
            "# and then run 'make requirements' to update requirements.txt for all\n"
        )
        fp.write("# components.\n")
        fp.write(
            "# If you want to update depdencies for a single component, modify the\n"
        )
        fp.write(
            "# in-requirements.txt for that component and then run 'make requirements' to\n"
        )
        fp.write("# update the component requirements.txt\n")
        fp.write(data)

    print("Requirements written to: {0}".format(output_file))


if __name__ == "__main__":
    check_pip_version()
    args = parse_args()

    if args["skip"]:
        skip = args["skip"].split(",")
    else:
        skip = None

    write_requirements(
        sources=args["source_requirements"],
        fixed_requirements=args["fixed_requirements"],
        output_file=args["output_file"],
        skip=skip,
    )<|MERGE_RESOLUTION|>--- conflicted
+++ resolved
@@ -160,7 +160,6 @@
                 else:
                     raise RuntimeError('Unexpected requirement {0}'.format(req))
             else:
-<<<<<<< HEAD
                 if req.req:
                     # Skip already added project name
                     if req.name in projects:
@@ -173,9 +172,6 @@
                     merged_requirements.append(req)
                 else:
                     raise RuntimeError('Unexpected requirement {0}'.format(req))
-=======
-                raise RuntimeError("Unexpected requirement {0}".format(req))
->>>>>>> c17f8685
 
     return merged_requirements
 
@@ -231,10 +227,9 @@
             links.add(linkreq.link)
             rline = str(linkreq.link)
 
-<<<<<<< HEAD
             if (hasattr(req, "is_editable") and req.is_editable) or \
                (hasattr(req, "editable") and req.editable):
-                rline = '-e %s' % (rline)
+                rline = "-e %s" % (rline)
         elif hasattr(req, "requirement") and req.requirement:
             project = parsedreq.requirement.name
             req_obj = fixedreq_hash.get(project, req)
@@ -244,11 +239,6 @@
             # Markers are included in req_obj.requirement, so no
             # special processing required
         elif hasattr(req, "req") and req.req:
-=======
-            if req.editable:
-                rline = "-e %s" % (rline)
-        elif req.req:
->>>>>>> c17f8685
             project = req.name
             req_obj = fixedreq_hash.get(project, req)
 
