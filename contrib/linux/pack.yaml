---
name : linux
description : Generic Linux actions
keywords:
  - linux
  - nmap
  - lsof
  - traceroute
  - loadavg
  - cp
  - scp
  - dig
  - netstat
  - rsync
  - vmstat
  - open ports
  - processes
  - ps
<<<<<<< HEAD
version : 1.2.1
=======
version: 3.8.0
>>>>>>> b69e0c29
python_versions:
  - "2"
  - "3"
author : StackStorm, Inc.
email : info@stackstorm.com<|MERGE_RESOLUTION|>--- conflicted
+++ resolved
@@ -16,11 +16,7 @@
   - open ports
   - processes
   - ps
-<<<<<<< HEAD
-version : 1.2.1
-=======
-version: 3.8.0
->>>>>>> b69e0c29
+version: 3.8.1
 python_versions:
   - "2"
   - "3"
