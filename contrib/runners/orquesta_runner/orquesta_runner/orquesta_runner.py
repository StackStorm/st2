# Copyright 2020 The StackStorm Authors.
# Copyright 2019 Extreme Networks, Inc.
#
# Licensed under the Apache License, Version 2.0 (the "License");
# you may not use this file except in compliance with the License.
# You may obtain a copy of the License at
#
#     http://www.apache.org/licenses/LICENSE-2.0
#
# Unless required by applicable law or agreed to in writing, software
# distributed under the License is distributed on an "AS IS" BASIS,
# WITHOUT WARRANTIES OR CONDITIONS OF ANY KIND, either express or implied.
# See the License for the specific language governing permissions and
# limitations under the License.

from __future__ import absolute_import

import sys
import traceback
import uuid

import six
from oslo_config import cfg

from orquesta import exceptions as wf_exc
from orquesta import statuses as wf_statuses

from st2common.constants import action as ac_const
from st2common import log as logging
from st2common.exceptions import workflow as wf_svc_exc
from st2common.models.api import notification as notify_api_models
from st2common.persistence import execution as ex_db_access
from st2common.persistence import liveaction as lv_db_access
from st2common.runners import base as runners
from st2common.services import action as ac_svc
from st2common.services import workflows as wf_svc
from st2common.util import api as api_util
from st2common.util import deep_copy

__all__ = ["OrquestaRunner", "get_runner", "get_metadata"]


LOG = logging.getLogger(__name__)


class OrquestaRunner(runners.AsyncActionRunner):
    @staticmethod
    def get_workflow_definition(entry_point):
        with open(entry_point, "r") as def_file:
            return def_file.read()

    def _get_notify_config(self):
        return (
            notify_api_models.NotificationsHelper.from_model(
                notify_model=self.liveaction.notify
            )
            if self.liveaction.notify
            else None
        )

    def _construct_context(self, wf_ex):
<<<<<<< HEAD
        ctx = deep_copy.fast_deepcopy(self.context)
        ctx['workflow_execution'] = str(wf_ex.id)
=======
        ctx = ujson.fast_deepcopy(self.context)
        ctx["workflow_execution"] = str(wf_ex.id)
>>>>>>> 7c8ecd7b

        return ctx

    def _construct_st2_context(self):
        st2_ctx = {
            "st2": {
                "action_execution_id": str(self.execution.id),
                "api_url": api_util.get_full_public_api_url(),
                "user": self.execution.context.get("user", cfg.CONF.system_user.user),
                "pack": self.execution.context.get("pack", None),
                "action": self.execution.action.get("ref", None),
                "runner": self.execution.action.get("runner_type", None),
            }
        }

        if self.execution.context.get("api_user"):
            st2_ctx["st2"]["api_user"] = self.execution.context.get("api_user")

        if self.execution.context.get("source_channel"):
            st2_ctx["st2"]["source_channel"] = self.execution.context.get(
                "source_channel"
            )

        if self.execution.context:
            st2_ctx["parent"] = self.execution.context

        return st2_ctx

    def _handle_workflow_return_value(self, wf_ex_db):
        if wf_ex_db.status in wf_statuses.COMPLETED_STATUSES:
            status = wf_ex_db.status
            result = {"output": wf_ex_db.output or None}

            if wf_ex_db.status in wf_statuses.ABENDED_STATUSES:
                result["errors"] = wf_ex_db.errors

            for wf_ex_error in wf_ex_db.errors:
                msg = "Workflow execution completed with errors."
                wf_svc.update_progress(
                    wf_ex_db, "%s %s" % (msg, str(wf_ex_error)), log=False
                )
                LOG.error("[%s] %s", str(self.execution.id), msg, extra=wf_ex_error)

            return (status, result, self.context)

        # Set return values.
        status = ac_const.LIVEACTION_STATUS_RUNNING
        partial_results = {}
        ctx = self._construct_context(wf_ex_db)

        return (status, partial_results, ctx)

    def run(self, action_parameters):
        # If there is an action execution reference for rerun and there is task specified,
        # then rerun the existing workflow execution.
        rerun_options = self.context.get("re-run", {})
        rerun_task_options = rerun_options.get("tasks", [])

        if self.rerun_ex_ref and rerun_task_options:
            return self.rerun_workflow(self.rerun_ex_ref, options=rerun_options)

        return self.start_workflow(action_parameters)

    def start_workflow(self, action_parameters):
        # Read workflow definition from file.
        wf_def = self.get_workflow_definition(self.entry_point)

        try:
            # Request workflow execution.
            st2_ctx = self._construct_st2_context()
            notify_cfg = self._get_notify_config()
            wf_ex_db = wf_svc.request(
                wf_def, self.execution, st2_ctx, notify_cfg=notify_cfg
            )
        except wf_exc.WorkflowInspectionError as e:
            status = ac_const.LIVEACTION_STATUS_FAILED
            result = {"errors": e.args[1], "output": None}
            return (status, result, self.context)
        except Exception as e:
            status = ac_const.LIVEACTION_STATUS_FAILED
            result = {"errors": [{"message": six.text_type(e)}], "output": None}
            return (status, result, self.context)

        return self._handle_workflow_return_value(wf_ex_db)

    def rerun_workflow(self, ac_ex_ref, options=None):
        try:
            # Request rerun of workflow execution.
            wf_ex_id = ac_ex_ref.context.get("workflow_execution")
            st2_ctx = self._construct_st2_context()
            st2_ctx["workflow_execution_id"] = wf_ex_id
            wf_ex_db = wf_svc.request_rerun(self.execution, st2_ctx, options=options)
        except Exception as e:
            status = ac_const.LIVEACTION_STATUS_FAILED
            result = {"errors": [{"message": six.text_type(e)}], "output": None}
            return (status, result, self.context)

        return self._handle_workflow_return_value(wf_ex_db)

    @staticmethod
    def task_pauseable(ac_ex):
        wf_ex_pauseable = (
            ac_ex.runner["name"] in ac_const.WORKFLOW_RUNNER_TYPES
            and ac_ex.status == ac_const.LIVEACTION_STATUS_RUNNING
        )

        return wf_ex_pauseable

    def pause(self):
        # Pause the target workflow.
        wf_ex_db = wf_svc.request_pause(self.execution)

        # Request pause of tasks that are workflows and still running.
        for child_ex_id in self.execution.children:
            child_ex = ex_db_access.ActionExecution.get(id=child_ex_id)
            if self.task_pauseable(child_ex):
                ac_svc.request_pause(
                    lv_db_access.LiveAction.get(id=child_ex.liveaction["id"]),
                    self.context.get("user", None),
                )

        if wf_ex_db.status == wf_statuses.PAUSING or ac_svc.is_children_active(
            self.liveaction.id
        ):
            status = ac_const.LIVEACTION_STATUS_PAUSING
        else:
            status = ac_const.LIVEACTION_STATUS_PAUSED

        return (status, self.liveaction.result, self.liveaction.context)

    @staticmethod
    def task_resumeable(ac_ex):
        wf_ex_resumeable = (
            ac_ex.runner["name"] in ac_const.WORKFLOW_RUNNER_TYPES
            and ac_ex.status == ac_const.LIVEACTION_STATUS_PAUSED
        )

        return wf_ex_resumeable

    def resume(self):
        # Resume the target workflow.
        wf_ex_db = wf_svc.request_resume(self.execution)

        # Request resume of tasks that are workflows and still running.
        for child_ex_id in self.execution.children:
            child_ex = ex_db_access.ActionExecution.get(id=child_ex_id)
            if self.task_resumeable(child_ex):
                ac_svc.request_resume(
                    lv_db_access.LiveAction.get(id=child_ex.liveaction["id"]),
                    self.context.get("user", None),
                )

        return (
            wf_ex_db.status if wf_ex_db else ac_const.LIVEACTION_STATUS_RUNNING,
            self.liveaction.result,
            self.liveaction.context,
        )

    @staticmethod
    def task_cancelable(ac_ex):
        wf_ex_cancelable = (
            ac_ex.runner["name"] in ac_const.WORKFLOW_RUNNER_TYPES
            and ac_ex.status in ac_const.LIVEACTION_CANCELABLE_STATES
        )

        ac_ex_cancelable = (
            ac_ex.runner["name"] not in ac_const.WORKFLOW_RUNNER_TYPES
            and ac_ex.status in ac_const.LIVEACTION_DELAYED_STATES
        )

        return wf_ex_cancelable or ac_ex_cancelable

    def cancel(self):
        result = None
        wf_ex_db = None

        # Try to cancel the target workflow execution.
        try:
            wf_ex_db = wf_svc.request_cancellation(self.execution)
        # If workflow execution is not found because the action execution is cancelled
        # before the workflow execution is created or if the workflow execution is
        # already completed, then ignore the exception and proceed with cancellation.
        except (
            wf_svc_exc.WorkflowExecutionNotFoundException,
            wf_svc_exc.WorkflowExecutionIsCompletedException,
        ):
            pass
        # If there is an unknown exception, then log the error. Continue with the
        # cancelation sequence below to cancel children and determine final status.
        # If we rethrow the exception here, the workflow will be stuck in a canceling
        # state with no options for user to clean up. It is safer to continue with
        # the cancel then to revert back to some other statuses because the workflow
        # execution will be in an unknown state.
        except Exception:
            _, ex, tb = sys.exc_info()
            msg = "Error encountered when canceling workflow execution."
            LOG.exception("[%s] %s", str(self.execution.id), msg)
            msg = "Error encountered when canceling workflow execution. %s"
            wf_svc.update_progress(wf_ex_db, msg % str(ex), log=False)
            result = {
                "error": msg % str(ex),
                "traceback": "".join(traceback.format_tb(tb, 20)),
            }

        # Request cancellation of tasks that are workflows and still running.
        for child_ex_id in self.execution.children:
            child_ex = ex_db_access.ActionExecution.get(id=child_ex_id)
            if self.task_cancelable(child_ex):
                ac_svc.request_cancellation(
                    lv_db_access.LiveAction.get(id=child_ex.liveaction["id"]),
                    self.context.get("user", None),
                )

        status = (
            ac_const.LIVEACTION_STATUS_CANCELING
            if ac_svc.is_children_active(self.liveaction.id)
            else ac_const.LIVEACTION_STATUS_CANCELED
        )

        return (
            status,
            result if result else self.liveaction.result,
            self.liveaction.context,
        )


def get_runner():
    return OrquestaRunner(str(uuid.uuid4()))


def get_metadata():
    return runners.get_metadata("orquesta_runner")[0]<|MERGE_RESOLUTION|>--- conflicted
+++ resolved
@@ -59,13 +59,8 @@
         )
 
     def _construct_context(self, wf_ex):
-<<<<<<< HEAD
         ctx = deep_copy.fast_deepcopy(self.context)
-        ctx['workflow_execution'] = str(wf_ex.id)
-=======
-        ctx = ujson.fast_deepcopy(self.context)
         ctx["workflow_execution"] = str(wf_ex.id)
->>>>>>> 7c8ecd7b
 
         return ctx
 
