--- conflicted
+++ resolved
@@ -32,15 +32,12 @@
       description: "Set to True to skip pack dependency installations."
       required: false
       default: false
-<<<<<<< HEAD
     deploykey:
       type: "string"
       description: "Absolute path to private repo's deploy key"
       required: false
-=======
     timeout:
       default: 600
       required: false
       description: Action timeout in seconds. Action will get killed if it doesn't finish in timeout
       type: integer
->>>>>>> 8fdb7dcc
