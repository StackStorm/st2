--- conflicted
+++ resolved
@@ -22,15 +22,13 @@
       description: "Set to True to force install the pack and skip StackStorm version compatibility check"
       required: false
       default: false
-<<<<<<< HEAD
     deploykey:
       type: "string"
       description: "Path to a deploy key for the git repo"
-=======
+      required: false
     dependency_list:
       type: "array"
       description: "Dependency list that needs to be downloaded."
       items:
         type: "string"
->>>>>>> 8fdb7dcc
       required: false