<<<<<<< HEAD
---
  chain:
    -
      name: "download pack"
      ref: "packs.download"
      parameters:
        packs: "{{packs}}"
        force: "{{force}}"
        deploykey: "{{deploykey}}"
      on-success: "make a prerun"
    -
      name: "make a prerun"
      ref: "packs.virtualenv_prerun"
      parameters:
        packs_status: "{{ __results['download pack'].result }}"
      on-success: "install pack dependencies"
    -
      name: "install pack dependencies"
      ref: "packs.setup_virtualenv"
      parameters:
        packs: "{{ __results['make a prerun'].result }}"
        env: "{{env}}"
        python3: "{{python3}}"
      on-success: "register pack"
    -
      name: "register pack"
      ref: "packs.load"
      parameters:
        register: "{{register}}"
        packs: "{{ __results['make a prerun'].result }}"

  default: "download pack"
=======
version: 1.0

description: A orquesta workflow to install packs.

input:
  - packs
  - register
  - env
  - force
  - skip_dependencies
  - timeout

vars:
  - packs_list: null
  - dependency_list: null
  - conflict_list: null
  - warning_list: null
  - nested: 10
  - message: ""

tasks:
  init_task:
    action: core.noop
    next:
      - do: download_pack

  download_pack:
    action: packs.download
    input:
      packs: <% ctx().packs %>
      force: <% ctx().force %>
      dependency_list: <% ctx().dependency_list %>
    next:
      - when: <% succeeded() %>
        do: make_a_prerun

  make_a_prerun:
    action: packs.virtualenv_prerun
    input:
      packs_status: <% task(download_pack).result.result %>
      packs_list: <% ctx().packs_list %>
    next:
      - when: <% succeeded() and (ctx().skip_dependencies or ctx().nested = 0) %>
        publish:
          - packs_list: <% task(make_a_prerun).result.result %>
        do: install_pack_requirements
      - when: <% succeeded() and (ctx().nested > 0 and not ctx().skip_dependencies) %>
        publish:
          - packs_list: <% task(make_a_prerun).result.result %>
        do: get_pack_dependencies

  get_pack_dependencies:
    action: packs.get_pack_dependencies
    input:
      packs_status: <% task(download_pack).result.result %>
      nested: <% ctx().nested%>
    next:
      - when: <% succeeded() %>
        publish:
          - dependency_list: <% result().result.dependency_list %>
          - conflict_list: <% result().result.conflict_list %>
          - nested: <% result().result.nested %>
        do: check_dependency_and_conflict_list

  check_dependency_and_conflict_list:
    action: core.noop
    next:
      - when: <% ctx().conflict_list %>
        do: stop_installation_and_cleanup_because_conflict
      - when: <% not ctx().conflict_list and ctx().dependency_list %>
        do: download_pack
      - when: <% not ctx().conflict_list and not ctx().dependency_list %>
        do: install_pack_requirements

  stop_installation_and_cleanup_because_conflict:
    action: packs.delete
    input:
      packs: <% ctx().packs_list %>
      delete_env: false
    next:
      - do: echo_pack_conflicts

  echo_pack_conflicts:
    action: core.noop
    next:
      - publish:
          - message: >-
              Unable to install packs due to conflicts. Review the
              conflict_list and check the versions of corresponding installed
              packs. You can also run the `st2 pack install` command with the
              `--skip-dependencies` flag to skip installing dependent packs.
        do: fail

  install_pack_requirements:
    action: packs.setup_virtualenv
    input:
      packs: <% ctx().packs_list %>
      env: <% ctx().env %>
      timeout: <% ctx().timeout %>
    next:
      - when: <% succeeded() %>
        do: get_pack_warnings

  get_pack_warnings:
    action: packs.get_pack_warnings
    input:
      packs_status: <% task(download_pack).result.result %>
    next:
      - when: <% succeeded() %>
        publish:
          - warning_list: <% result().result.warning_list %>
        do: register_pack

  register_pack:
    action: packs.load
    input:
        register: <% ctx().register %>
        packs: <% ctx().packs_list %>
    next:
      - publish:
          - message: Successfully installed packs

output:
  - packs_list: <% ctx().packs_list %>
  - message: <% ctx().message %>
  - conflict_list: <% ctx().conflict_list %>
  - warning_list: <% ctx().warning_list %>
>>>>>>> 8fdb7dcc
<|MERGE_RESOLUTION|>--- conflicted
+++ resolved
@@ -1,37 +1,3 @@
-<<<<<<< HEAD
----
-  chain:
-    -
-      name: "download pack"
-      ref: "packs.download"
-      parameters:
-        packs: "{{packs}}"
-        force: "{{force}}"
-        deploykey: "{{deploykey}}"
-      on-success: "make a prerun"
-    -
-      name: "make a prerun"
-      ref: "packs.virtualenv_prerun"
-      parameters:
-        packs_status: "{{ __results['download pack'].result }}"
-      on-success: "install pack dependencies"
-    -
-      name: "install pack dependencies"
-      ref: "packs.setup_virtualenv"
-      parameters:
-        packs: "{{ __results['make a prerun'].result }}"
-        env: "{{env}}"
-        python3: "{{python3}}"
-      on-success: "register pack"
-    -
-      name: "register pack"
-      ref: "packs.load"
-      parameters:
-        register: "{{register}}"
-        packs: "{{ __results['make a prerun'].result }}"
-
-  default: "download pack"
-=======
 version: 1.0
 
 description: A orquesta workflow to install packs.
@@ -42,6 +8,7 @@
   - env
   - force
   - skip_dependencies
+  - deploykey
   - timeout
 
 vars:
@@ -64,6 +31,7 @@
       packs: <% ctx().packs %>
       force: <% ctx().force %>
       dependency_list: <% ctx().dependency_list %>
+      deploykey: <% ctx().deploykey %>
     next:
       - when: <% succeeded() %>
         do: make_a_prerun
@@ -158,5 +126,4 @@
   - packs_list: <% ctx().packs_list %>
   - message: <% ctx().message %>
   - conflict_list: <% ctx().conflict_list %>
-  - warning_list: <% ctx().warning_list %>
->>>>>>> 8fdb7dcc
+  - warning_list: <% ctx().warning_list %>