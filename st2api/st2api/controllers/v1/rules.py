# Licensed to the StackStorm, Inc ('StackStorm') under one or more
# contributor license agreements.  See the NOTICE file distributed with
# this work for additional information regarding copyright ownership.
# The ASF licenses this file to You under the Apache License, Version 2.0
# (the "License"); you may not use this file except in compliance with
# the License.  You may obtain a copy of the License at
#
#     http://www.apache.org/licenses/LICENSE-2.0
#
# Unless required by applicable law or agreed to in writing, software
# distributed under the License is distributed on an "AS IS" BASIS,
# WITHOUT WARRANTIES OR CONDITIONS OF ANY KIND, either express or implied.
# See the License for the specific language governing permissions and
# limitations under the License.

import six
import jsonschema
# import pecan
# from pecan import abort
from mongoengine import ValidationError
from webob import Response, exc

from st2common import log as logging
from st2common.exceptions.apivalidation import ValueValidationException
from st2common.exceptions.triggers import TriggerDoesNotExistException
from st2api.controllers import resource
from st2api.controllers.controller_transforms import transform_to_bool
from st2api.controllers.v1.ruleviews import RuleViewController
from st2common.models.api.rule import RuleAPI
from st2common.models.api.base import jsexpose
from st2common.persistence.rule import Rule
from st2common.rbac.types import PermissionType
from st2common.rbac.decorators import request_user_has_permission
from st2common.rbac.decorators import request_user_has_resource_api_permission
from st2common.rbac.decorators import request_user_has_resource_db_permission
<<<<<<< HEAD
from st2common.rbac.utils import assert_request_user_has_rule_trigger_and_action_permission
from st2common.router import abort
=======
from st2common.rbac import utils as rbac_utils
from st2common.rbac.utils import assert_user_has_rule_trigger_and_action_permission
>>>>>>> 299f7aec
from st2common.services.triggers import cleanup_trigger_db_for_rule, increment_trigger_ref_count
from st2common.util.jsonify import json_encode

http_client = six.moves.http_client

LOG = logging.getLogger(__name__)


class RuleController(resource.ContentPackResourceController):
    """
        Implements the RESTful web endpoint that handles
        the lifecycle of Rules in the system.
    """
    views = RuleViewController()

    model = RuleAPI
    access = Rule
    supported_filters = {
        'name': 'name',
        'pack': 'pack',
        'action': 'action.ref',
        'trigger': 'trigger',
        'enabled': 'enabled'
    }

    filter_transform_functions = {
        'enabled': transform_to_bool
    }

    query_options = {
        'sort': ['pack', 'name']
    }

    include_reference = True

    # @request_user_has_permission(permission_type=PermissionType.RULE_LIST)
    # @jsexpose()
    def get_all(self, **kwargs):
        from_model_kwargs = {'ignore_missing_trigger': True}
        return super(RuleController, self)._get_all(from_model_kwargs=from_model_kwargs, **kwargs)

    # @request_user_has_resource_db_permission(permission_type=PermissionType.RULE_VIEW)
    # @jsexpose(arg_types=[str])
    def get_one(self, ref_or_id):
        from_model_kwargs = {'ignore_missing_trigger': True}
        return super(RuleController, self)._get_one(ref_or_id, from_model_kwargs=from_model_kwargs)

    # @jsexpose(body_cls=RuleAPI, status_code=http_client.CREATED)
    # @request_user_has_resource_api_permission(permission_type=PermissionType.RULE_CREATE)
    def post(self, rule):
        """
            Create a new rule.

            Handles requests:
                POST /rules/
        """
        try:
            rule_db = RuleAPI.to_model(rule)
            LOG.debug('/rules/ POST verified RuleAPI and formulated RuleDB=%s', rule_db)

<<<<<<< HEAD
            # # Check referenced trigger and action permissions
            # # Note: This needs to happen after "to_model" call since to_model performs some
            # # validation (trigger exists, etc.)
            # assert_request_user_has_rule_trigger_and_action_permission(request=pecan.request,
            #                                                            rule_api=rule)
=======
            # Check referenced trigger and action permissions
            # Note: This needs to happen after "to_model" call since to_model performs some
            # validation (trigger exists, etc.)
            user_db = rbac_utils.get_user_db_from_request(request=pecan.request)
            assert_user_has_rule_trigger_and_action_permission(user_db=user_db,
                                                               rule_api=rule)
>>>>>>> 299f7aec

            rule_db = Rule.add_or_update(rule_db)
            # After the rule has been added modify the ref_count. This way a failure to add
            # the rule due to violated constraints will have no impact on ref_count.
            increment_trigger_ref_count(rule_api=rule)
        except (ValidationError, ValueError) as e:
            LOG.exception('Validation failed for rule data=%s.', rule)
            abort(http_client.BAD_REQUEST, str(e))
            return
        except (ValueValidationException, jsonschema.ValidationError) as e:
            LOG.exception('Validation failed for rule data=%s.', rule)
            abort(http_client.BAD_REQUEST, str(e))
            return
        except TriggerDoesNotExistException as e:
            msg = ('Trigger "%s" defined in the rule does not exist in system or it\'s missing '
                   'required "parameters" attribute' % (rule.trigger['type']))
            LOG.exception(msg)
            abort(http_client.BAD_REQUEST, msg)
            return

        extra = {'rule_db': rule_db}
        LOG.audit('Rule created. Rule.id=%s' % (rule_db.id), extra=extra)
        rule_api = RuleAPI.from_model(rule_db)

        resp = Response(body=json_encode(rule_api), status=exc.HTTPCreated.code)
        resp.headers['Content-Type'] = 'application/json'

        return resp

    # @request_user_has_resource_db_permission(permission_type=PermissionType.RULE_MODIFY)
    # @jsexpose(arg_types=[str], body_cls=RuleAPI)
    def put(self, rule, rule_ref_or_id):
        rule_db = self._get_by_ref_or_id(rule_ref_or_id)
        LOG.debug('PUT /rules/ lookup with id=%s found object: %s', rule_ref_or_id, rule_db)

        try:
            if rule.id is not None and rule.id is not '' and rule.id != rule_ref_or_id:
                LOG.warning('Discarding mismatched id=%s found in payload and using uri_id=%s.',
                            rule.id, rule_ref_or_id)
            old_rule_db = rule_db
            rule_db = RuleAPI.to_model(rule)

<<<<<<< HEAD
            # # Check referenced trigger and action permissions
            # # Note: This needs to happen after "to_model" call since to_model performs some
            # # validation (trigger exists, etc.)
            # assert_request_user_has_rule_trigger_and_action_permission(request=pecan.request,
            #                                                            rule_api=rule)
=======
            # Check referenced trigger and action permissions
            # Note: This needs to happen after "to_model" call since to_model performs some
            # validation (trigger exists, etc.)
            user_db = rbac_utils.get_user_db_from_request(request=pecan.request)
            assert_user_has_rule_trigger_and_action_permission(user_db=user_db,
                                                               rule_api=rule)
>>>>>>> 299f7aec

            rule_db.id = rule_ref_or_id
            rule_db = Rule.add_or_update(rule_db)
            # After the rule has been added modify the ref_count. This way a failure to add
            # the rule due to violated constraints will have no impact on ref_count.
            increment_trigger_ref_count(rule_api=rule)
        except (ValueValidationException, jsonschema.ValidationError, ValueError) as e:
            LOG.exception('Validation failed for rule data=%s', rule)
            abort(http_client.BAD_REQUEST, str(e))
            return

        # use old_rule_db for cleanup.
        cleanup_trigger_db_for_rule(old_rule_db)

        extra = {'old_rule_db': old_rule_db, 'new_rule_db': rule_db}
        LOG.audit('Rule updated. Rule.id=%s.' % (rule_db.id), extra=extra)
        rule_api = RuleAPI.from_model(rule_db)

        return rule_api

    # @request_user_has_resource_db_permission(permission_type=PermissionType.RULE_DELETE)
    # @jsexpose(arg_types=[str], status_code=http_client.NO_CONTENT)
    def delete(self, rule_ref_or_id):
        """
            Delete a rule.

            Handles requests:
                DELETE /rules/1
        """
        rule_db = self._get_by_ref_or_id(ref_or_id=rule_ref_or_id)
        LOG.debug('DELETE /rules/ lookup with id=%s found object: %s', rule_ref_or_id, rule_db)
        try:
            Rule.delete(rule_db)
        except Exception as e:
            LOG.exception('Database delete encountered exception during delete of id="%s".',
                          rule_ref_or_id)
            abort(http_client.INTERNAL_SERVER_ERROR, str(e))
            return

        # use old_rule_db for cleanup.
        cleanup_trigger_db_for_rule(rule_db)

        extra = {'rule_db': rule_db}
        LOG.audit('Rule deleted. Rule.id=%s.' % (rule_db.id), extra=extra)

        return Response(status=http_client.NO_CONTENT)

rule_controller = RuleController()<|MERGE_RESOLUTION|>--- conflicted
+++ resolved
@@ -33,13 +33,9 @@
 from st2common.rbac.decorators import request_user_has_permission
 from st2common.rbac.decorators import request_user_has_resource_api_permission
 from st2common.rbac.decorators import request_user_has_resource_db_permission
-<<<<<<< HEAD
-from st2common.rbac.utils import assert_request_user_has_rule_trigger_and_action_permission
-from st2common.router import abort
-=======
 from st2common.rbac import utils as rbac_utils
 from st2common.rbac.utils import assert_user_has_rule_trigger_and_action_permission
->>>>>>> 299f7aec
+from st2common.router import abort
 from st2common.services.triggers import cleanup_trigger_db_for_rule, increment_trigger_ref_count
 from st2common.util.jsonify import json_encode
 
@@ -100,20 +96,12 @@
             rule_db = RuleAPI.to_model(rule)
             LOG.debug('/rules/ POST verified RuleAPI and formulated RuleDB=%s', rule_db)
 
-<<<<<<< HEAD
-            # # Check referenced trigger and action permissions
-            # # Note: This needs to happen after "to_model" call since to_model performs some
-            # # validation (trigger exists, etc.)
-            # assert_request_user_has_rule_trigger_and_action_permission(request=pecan.request,
-            #                                                            rule_api=rule)
-=======
             # Check referenced trigger and action permissions
             # Note: This needs to happen after "to_model" call since to_model performs some
             # validation (trigger exists, etc.)
             user_db = rbac_utils.get_user_db_from_request(request=pecan.request)
             assert_user_has_rule_trigger_and_action_permission(user_db=user_db,
                                                                rule_api=rule)
->>>>>>> 299f7aec
 
             rule_db = Rule.add_or_update(rule_db)
             # After the rule has been added modify the ref_count. This way a failure to add
@@ -156,20 +144,12 @@
             old_rule_db = rule_db
             rule_db = RuleAPI.to_model(rule)
 
-<<<<<<< HEAD
-            # # Check referenced trigger and action permissions
-            # # Note: This needs to happen after "to_model" call since to_model performs some
-            # # validation (trigger exists, etc.)
-            # assert_request_user_has_rule_trigger_and_action_permission(request=pecan.request,
-            #                                                            rule_api=rule)
-=======
             # Check referenced trigger and action permissions
             # Note: This needs to happen after "to_model" call since to_model performs some
             # validation (trigger exists, etc.)
             user_db = rbac_utils.get_user_db_from_request(request=pecan.request)
             assert_user_has_rule_trigger_and_action_permission(user_db=user_db,
                                                                rule_api=rule)
->>>>>>> 299f7aec
 
             rule_db.id = rule_ref_or_id
             rule_db = Rule.add_or_update(rule_db)
