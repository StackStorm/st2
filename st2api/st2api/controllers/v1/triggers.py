# Copyright 2020 The StackStorm Authors.
# Copyright 2019 Extreme Networks, Inc.
#
# Licensed under the Apache License, Version 2.0 (the "License");
# you may not use this file except in compliance with the License.
# You may obtain a copy of the License at
#
#     http://www.apache.org/licenses/LICENSE-2.0
#
# Unless required by applicable law or agreed to in writing, software
# distributed under the License is distributed on an "AS IS" BASIS,
# WITHOUT WARRANTIES OR CONDITIONS OF ANY KIND, either express or implied.
# See the License for the specific language governing permissions and
# limitations under the License.

import copy

from mongoengine import ValidationError
import six

from st2api.controllers import resource
from st2common import log as logging
from st2common.models.api.trigger import TriggerTypeAPI, TriggerAPI, TriggerInstanceAPI
from st2common.models.system.common import ResourceReference
from st2common.persistence.trigger import TriggerType, Trigger, TriggerInstance
from st2common.router import abort
from st2common.router import Response
from st2common.services import triggers as TriggerService
from st2common.exceptions.apivalidation import ValueValidationException
from st2common.exceptions.db import StackStormDBObjectConflictError
from st2common.transport.reactor import TriggerDispatcher
from st2common.util import isotime
from st2common.validators.api.misc import validate_not_part_of_system_pack

http_client = six.moves.http_client

LOG = logging.getLogger(__name__)


class TriggerTypeController(resource.ContentPackResourceController):
    """
    Implements the RESTful web endpoint that handles
    the lifecycle of TriggerTypes in the system.
    """

    model = TriggerTypeAPI
    access = TriggerType
    supported_filters = {"name": "name", "pack": "pack"}

    options = {"sort": ["pack", "name"]}

    query_options = {"sort": ["ref"]}

    def get_all(
        self,
        exclude_attributes=None,
        include_attributes=None,
        sort=None,
        offset=0,
        limit=None,
        requester_user=None,
        **raw_filters,
    ):
        return self._get_all(
            exclude_fields=exclude_attributes,
            include_fields=include_attributes,
            sort=sort,
            offset=offset,
            limit=limit,
            raw_filters=raw_filters,
            requester_user=requester_user,
        )

    def get_one(self, triggertype_ref_or_id):
        return self._get_one(
            triggertype_ref_or_id, permission_type=None, requester_user=None
        )

    def post(self, triggertype):
        """
        Create a new triggertype.

        Handles requests:
            POST /triggertypes/
        """

        try:
            triggertype_db = TriggerTypeAPI.to_model(triggertype)
            triggertype_db = TriggerType.add_or_update(triggertype_db)
        except (ValidationError, ValueError) as e:
            LOG.exception("Validation failed for triggertype data=%s.", triggertype)
            abort(http_client.BAD_REQUEST, six.text_type(e))
            return
        else:
            extra = {"triggertype_db": triggertype_db}
            LOG.audit(
                "TriggerType created. TriggerType.id=%s" % (triggertype_db.id),
                extra=extra,
            )
            if not triggertype_db.parameters_schema:
                TriggerTypeController._create_shadow_trigger(triggertype_db)

        triggertype_api = TriggerTypeAPI.from_model(triggertype_db)

        return Response(json=triggertype_api, status=http_client.CREATED)

    def put(self, triggertype, triggertype_ref_or_id):
        triggertype_db = self._get_by_ref_or_id(ref_or_id=triggertype_ref_or_id)
        triggertype_id = triggertype_db.id

        try:
            validate_not_part_of_system_pack(triggertype_db)
        except ValueValidationException as e:
            abort(http_client.BAD_REQUEST, six.text_type(e))

        try:
            triggertype_db = TriggerTypeAPI.to_model(triggertype)
<<<<<<< HEAD
            if (triggertype.id is not None and
                    len(triggertype.id) > 0 and
                    triggertype.id != triggertype_id):
=======
            if (
                triggertype.id is not None
                and len(triggertype.id) > 0
                and triggertype.id != triggertype_id
            ):
>>>>>>> 144e51b8
                LOG.warning(
                    "Discarding mismatched id=%s found in payload and using uri_id=%s.",
                    triggertype.id,
                    triggertype_id,
                )
            triggertype_db.id = triggertype_id
            old_triggertype_db = triggertype_db
            triggertype_db = TriggerType.add_or_update(triggertype_db)
        except (ValidationError, ValueError) as e:
            LOG.exception("Validation failed for triggertype data=%s", triggertype)
            abort(http_client.BAD_REQUEST, six.text_type(e))
            return

        extra = {
            "old_triggertype_db": old_triggertype_db,
            "new_triggertype_db": triggertype_db,
        }
        LOG.audit(
            "TriggerType updated. TriggerType.id=%s" % (triggertype_db.id), extra=extra
        )

        triggertype_api = TriggerTypeAPI.from_model(triggertype_db)
        return triggertype_api

    def delete(self, triggertype_ref_or_id):
        """
        Delete a triggertype.

        Handles requests:
            DELETE /triggertypes/1
            DELETE /triggertypes/pack.name
        """
        LOG.info("DELETE /triggertypes/ with ref_or_id=%s", triggertype_ref_or_id)

        triggertype_db = self._get_by_ref_or_id(ref_or_id=triggertype_ref_or_id)
        triggertype_id = triggertype_db.id

        try:
            validate_not_part_of_system_pack(triggertype_db)
        except ValueValidationException as e:
            abort(http_client.BAD_REQUEST, six.text_type(e))

        try:
            TriggerType.delete(triggertype_db)
        except Exception as e:
            LOG.exception(
                'Database delete encountered exception during delete of id="%s". ',
                triggertype_id,
            )
            abort(http_client.INTERNAL_SERVER_ERROR, six.text_type(e))
            return
        else:
            extra = {"triggertype": triggertype_db}
            LOG.audit(
                "TriggerType deleted. TriggerType.id=%s" % (triggertype_db.id),
                extra=extra,
            )
            if not triggertype_db.parameters_schema:
                TriggerTypeController._delete_shadow_trigger(triggertype_db)

        return Response(status=http_client.NO_CONTENT)

    @staticmethod
    def _create_shadow_trigger(triggertype_db):
        try:
            trigger_type_ref = triggertype_db.get_reference().ref
            trigger = {
                "name": triggertype_db.name,
                "pack": triggertype_db.pack,
                "type": trigger_type_ref,
                "parameters": {},
            }
            trigger_db = TriggerService.create_or_update_trigger_db(trigger)

            extra = {"trigger_db": trigger_db}
            LOG.audit(
                "Trigger created for parameter-less TriggerType. Trigger.id=%s"
                % (trigger_db.id),
                extra=extra,
            )
        except (ValidationError, ValueError):
            LOG.exception("Validation failed for trigger data=%s.", trigger)
            # Not aborting as this is convenience.
            return
        except StackStormDBObjectConflictError as e:
            LOG.warn(
                'Trigger creation of "%s" failed with uniqueness conflict. Exception: %s',
                trigger,
                six.text_type(e),
            )
            # Not aborting as this is convenience.
            return

    @staticmethod
    def _delete_shadow_trigger(triggertype_db):
        # shadow Trigger's have the same name as the shadowed TriggerType.
        triggertype_ref = ResourceReference(
            name=triggertype_db.name, pack=triggertype_db.pack
        )
        trigger_db = TriggerService.get_trigger_db_by_ref(triggertype_ref.ref)
        if not trigger_db:
            LOG.warn(
                "No shadow trigger found for %s. Will skip delete.", triggertype_db
            )
            return
        try:
            Trigger.delete(trigger_db)
        except Exception:
            LOG.exception(
                'Database delete encountered exception during delete of id="%s". ',
                trigger_db.id,
            )

        extra = {"trigger_db": trigger_db}
        LOG.audit("Trigger deleted. Trigger.id=%s" % (trigger_db.id), extra=extra)


class TriggerController(object):
    """
    Implements the RESTful web endpoint that handles
    the lifecycle of Triggers in the system.
    """

    def get_one(self, trigger_id):

        """
        List trigger by id.

        Handle:
            GET /triggers/1
        """
        trigger_db = TriggerController.__get_by_id(trigger_id)
        trigger_api = TriggerAPI.from_model(trigger_db)
        return trigger_api

    def get_all(self, requester_user=None):
        """
        List all triggers.

        Handles requests:
            GET /triggers/
        """
        trigger_dbs = Trigger.get_all()
        trigger_apis = [TriggerAPI.from_model(trigger_db) for trigger_db in trigger_dbs]
        return trigger_apis

    def post(self, trigger):
        """
        Create a new trigger.

        Handles requests:
            POST /triggers/
        """
        try:
            trigger_db = TriggerService.create_trigger_db(trigger)
        except (ValidationError, ValueError) as e:
            LOG.exception("Validation failed for trigger data=%s.", trigger)
            abort(http_client.BAD_REQUEST, six.text_type(e))
            return

        extra = {"trigger": trigger_db}
        LOG.audit("Trigger created. Trigger.id=%s" % (trigger_db.id), extra=extra)
        trigger_api = TriggerAPI.from_model(trigger_db)

        return Response(json=trigger_api, status=http_client.CREATED)

    def put(self, trigger, trigger_id):
        trigger_db = TriggerController.__get_by_id(trigger_id)
        try:
            if trigger.id is not None and trigger.id != "" and trigger.id != trigger_id:
                LOG.warning(
                    "Discarding mismatched id=%s found in payload and using uri_id=%s.",
                    trigger.id,
                    trigger_id,
                )
            trigger_db = TriggerAPI.to_model(trigger)
            trigger_db.id = trigger_id
            trigger_db = Trigger.add_or_update(trigger_db)
        except (ValidationError, ValueError) as e:
            LOG.exception("Validation failed for trigger data=%s", trigger)
            abort(http_client.BAD_REQUEST, six.text_type(e))
            return

        extra = {"old_trigger_db": trigger, "new_trigger_db": trigger_db}
        LOG.audit("Trigger updated. Trigger.id=%s" % (trigger.id), extra=extra)
        trigger_api = TriggerAPI.from_model(trigger_db)

        return trigger_api

    def delete(self, trigger_id):
        """
        Delete a trigger.

        Handles requests:
            DELETE /triggers/1
        """
        LOG.info("DELETE /triggers/ with id=%s", trigger_id)
        trigger_db = TriggerController.__get_by_id(trigger_id)
        try:
            Trigger.delete(trigger_db)
        except Exception as e:
            LOG.exception(
                'Database delete encountered exception during delete of id="%s". ',
                trigger_id,
            )
            abort(http_client.INTERNAL_SERVER_ERROR, six.text_type(e))
            return

        extra = {"trigger_db": trigger_db}
        LOG.audit("Trigger deleted. Trigger.id=%s" % (trigger_db.id), extra=extra)

        return Response(status=http_client.NO_CONTENT)

    @staticmethod
    def __get_by_id(trigger_id):
        try:
            return Trigger.get_by_id(trigger_id)
        except (ValueError, ValidationError):
            LOG.exception(
                'Database lookup for id="%s" resulted in exception.', trigger_id
            )
            abort(http_client.NOT_FOUND)

    @staticmethod
    def __get_by_name(trigger_name):
        try:
            return [Trigger.get_by_name(trigger_name)]
        except ValueError as e:
            LOG.debug(
                'Database lookup for name="%s" resulted in exception : %s.',
                trigger_name,
                e,
            )
            return []


class TriggerInstanceControllerMixin(object):
    model = TriggerInstanceAPI
    access = TriggerInstance


class TriggerInstanceResendController(
    TriggerInstanceControllerMixin, resource.ResourceController
):
    supported_filters = {}

    def __init__(self, *args, **kwargs):
        super(TriggerInstanceResendController, self).__init__(*args, **kwargs)
        self.trigger_dispatcher = TriggerDispatcher(LOG)

    class TriggerInstancePayload(object):
        def __init__(self, payload=None):
            self.payload = payload or {}

        def validate(self):
            if self.payload:
                if not isinstance(self.payload, dict):
                    raise TypeError(
                        f"The payload has a value that is not a dictionary"
                        f" (was {type(self.payload)})."
                    )

            return True

    def post(self, trigger_instance_id):
        """
        Re-send the provided trigger instance optionally specifying override parameters.

        Handles requests:

            POST /triggerinstance/<id>/re_emit
            POST /triggerinstance/<id>/re_send
        """
        # Note: We only really need parameters here
        existing_trigger_instance = self._get_one_by_id(
            id=trigger_instance_id, permission_type=None, requester_user=None
        )

        new_payload = copy.deepcopy(existing_trigger_instance.payload)
        new_payload["__context"] = {"original_id": trigger_instance_id}

        try:
            self.trigger_dispatcher.dispatch(
                existing_trigger_instance.trigger, new_payload
            )
            return {
                "message": "Trigger instance %s succesfully re-sent."
                % trigger_instance_id,
                "payload": new_payload,
            }
        except Exception as e:
            abort(http_client.INTERNAL_SERVER_ERROR, six.text_type(e))


class TriggerInstanceController(
    TriggerInstanceControllerMixin, resource.ResourceController
):
    """
    Implements the RESTful web endpoint that handles
    the lifecycle of TriggerInstances in the system.
    """

    supported_filters = {
        "timestamp_gt": "occurrence_time.gt",
        "timestamp_lt": "occurrence_time.lt",
        "status": "status",
        "trigger": "trigger.in",
    }

    filter_transform_functions = {
        "timestamp_gt": lambda value: isotime.parse(value=value),
        "timestamp_lt": lambda value: isotime.parse(value=value),
    }

    query_options = {"sort": ["-occurrence_time", "trigger"]}

    def __init__(self):
        super(TriggerInstanceController, self).__init__()

    def get_one(self, instance_id):
        """
        List triggerinstance by instance_id.

        Handle:
            GET /triggerinstances/1
        """
        return self._get_one_by_id(
            instance_id, permission_type=None, requester_user=None
        )

    def get_all(
        self,
        exclude_attributes=None,
        include_attributes=None,
        sort=None,
        offset=0,
        limit=None,
        requester_user=None,
        **raw_filters,
    ):
        """
        List all triggerinstances.

        Handles requests:
            GET /triggerinstances/
        """
        # If trigger_type filter is provided, filter based on the TriggerType via Trigger object
        trigger_type_ref = raw_filters.get("trigger_type", None)

        if trigger_type_ref:
            # 1. Retrieve TriggerType object id which match this trigger_type ref
            trigger_dbs = Trigger.query(
                type=trigger_type_ref, only_fields=["ref", "name", "pack", "type"]
            )
            trigger_refs = [trigger_db.ref for trigger_db in trigger_dbs]
            raw_filters["trigger"] = trigger_refs

        if trigger_type_ref and len(raw_filters.get("trigger", [])) == 0:
            # Empty list means trigger_type_ref filter was provided, but we matched no Triggers so
            # we should return back empty result
            return []

        trigger_instances = self._get_trigger_instances(
            exclude_fields=exclude_attributes,
            include_fields=include_attributes,
            sort=sort,
            offset=offset,
            limit=limit,
            raw_filters=raw_filters,
            requester_user=requester_user,
        )
        return trigger_instances

    def _get_trigger_instances(
        self,
        exclude_fields=None,
        include_fields=None,
        sort=None,
        offset=0,
        limit=None,
        raw_filters=None,
        requester_user=None,
    ):
        if limit is None:
            limit = self.default_limit

        limit = int(limit)

        LOG.debug("Retrieving all trigger instances with filters=%s", raw_filters)
        return super(TriggerInstanceController, self)._get_all(
            exclude_fields=exclude_fields,
            include_fields=include_fields,
            sort=sort,
            offset=offset,
            limit=limit,
            raw_filters=raw_filters,
            requester_user=requester_user,
        )


triggertype_controller = TriggerTypeController()
trigger_controller = TriggerController()
triggerinstance_controller = TriggerInstanceController()
triggerinstance_resend_controller = TriggerInstanceResendController()<|MERGE_RESOLUTION|>--- conflicted
+++ resolved
@@ -115,18 +115,11 @@
 
         try:
             triggertype_db = TriggerTypeAPI.to_model(triggertype)
-<<<<<<< HEAD
+
             if (triggertype.id is not None and
                     len(triggertype.id) > 0 and
                     triggertype.id != triggertype_id):
-=======
-            if (
-                triggertype.id is not None
-                and len(triggertype.id) > 0
-                and triggertype.id != triggertype_id
-            ):
->>>>>>> 144e51b8
-                LOG.warning(
+                 LOG.warning(
                     "Discarding mismatched id=%s found in payload and using uri_id=%s.",
                     triggertype.id,
                     triggertype_id,
