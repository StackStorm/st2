--- conflicted
+++ resolved
@@ -177,12 +177,8 @@
             context = try_loads(context_string)
             if not isinstance(context, dict):
                 raise ValueError(
-<<<<<<< HEAD
                     f"Unable to convert st2-context from the headers into JSON"
                     f" (was {type(context)})."
-=======
-                    "Unable to convert st2-context from the headers into JSON."
->>>>>>> 144e51b8
                 )
             liveaction.context.update(context)
 
@@ -764,7 +760,6 @@
                 liveaction_db, actionexecution_db = update_status(
                     liveaction_api, liveaction_db
                 )
-<<<<<<< HEAD
             elif (liveaction_api.status == action_constants.LIVEACTION_STATUS_CANCELING or
                     liveaction_api.status == action_constants.LIVEACTION_STATUS_CANCELED):
                 liveaction_db, actionexecution_db = action_service.request_cancellation(
@@ -772,33 +767,14 @@
                 )
             elif (liveaction_db.status == action_constants.LIVEACTION_STATUS_PAUSING and
                     liveaction_api.status == action_constants.LIVEACTION_STATUS_PAUSED):
-=======
-            elif (
-                liveaction_api.status == action_constants.LIVEACTION_STATUS_CANCELING
-                or liveaction_api.status == action_constants.LIVEACTION_STATUS_CANCELED
-            ):
-                liveaction_db, actionexecution_db = action_service.request_cancellation(
-                    liveaction_db, requester_user.name or cfg.CONF.system_user.user
-                )
-            elif (
-                liveaction_db.status == action_constants.LIVEACTION_STATUS_PAUSING
-                and liveaction_api.status == action_constants.LIVEACTION_STATUS_PAUSED
-            ):
->>>>>>> 144e51b8
+
                 if action_service.is_children_active(liveaction_id):
                     liveaction_api.status = action_constants.LIVEACTION_STATUS_PAUSING
                 liveaction_db, actionexecution_db = update_status(
                     liveaction_api, liveaction_db
                 )
-<<<<<<< HEAD
             elif (liveaction_api.status == action_constants.LIVEACTION_STATUS_PAUSING or
                     liveaction_api.status == action_constants.LIVEACTION_STATUS_PAUSED):
-=======
-            elif (
-                liveaction_api.status == action_constants.LIVEACTION_STATUS_PAUSING
-                or liveaction_api.status == action_constants.LIVEACTION_STATUS_PAUSED
-            ):
->>>>>>> 144e51b8
                 liveaction_db, actionexecution_db = action_service.request_pause(
                     liveaction_db, requester_user.name or cfg.CONF.system_user.user
                 )
