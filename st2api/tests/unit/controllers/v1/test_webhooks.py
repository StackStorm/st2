--- conflicted
+++ resolved
@@ -267,22 +267,11 @@
         # instead of unicode which breakgs things. Likely issue / bug with form urlencoding
         # parsing or perhaps in the test client when sending data
         # Send request body as form urlencoded data
-<<<<<<< HEAD
-        data = {'form': ['test']}
+        data = {"form": ["test"]}
 
         headers = {
-            'Content-Type': 'application/x-www-form-urlencoded; charset=UTF-8',
-            'St2-Trace-Tag': 'tag1'
-=======
-        if six.PY3:
-            data = {b"form": [b"test"]}
-        else:
-            data = {"form": ["test"]}
-
-        headers = {
-            "Content-Type": "application/x-www-form-urlencoded",
+            "Content-Type": "application/x-www-form-urlencoded; charset=UTF-8",
             "St2-Trace-Tag": "tag1",
->>>>>>> 7c8ecd7b
         }
 
         self.app.post("/v1/webhooks/git", data, headers=headers)
@@ -390,13 +379,7 @@
             "Cookie": "foo=bar",
         }
 
-<<<<<<< HEAD
-        self.app.post_json('/v1/webhooks/git', WEBHOOK_1, headers=headers)
-        self.assertNotIn('St2-Api-Key', dispatch_mock.call_args[1]['payload']['headers'])
-        self.assertNotIn('X-Auth-Token', dispatch_mock.call_args[1]['payload']['headers'])
-        self.assertNotIn('Cookie', dispatch_mock.call_args[1]['payload']['headers'])
-=======
-        self.app.post("/v1/webhooks/git", WEBHOOK_1, headers=headers)
+        self.app.post_json("/v1/webhooks/git", WEBHOOK_1, headers=headers)
         self.assertNotIn(
             "St2-Api-Key", dispatch_mock.call_args[1]["payload"]["headers"]
         )
@@ -404,7 +387,6 @@
             "X-Auth-Token", dispatch_mock.call_args[1]["payload"]["headers"]
         )
         self.assertNotIn("Cookie", dispatch_mock.call_args[1]["payload"]["headers"])
->>>>>>> 7c8ecd7b
 
     def __do_post(self, hook, webhook, expect_errors=False, headers=None):
         return self.app.post_json(
