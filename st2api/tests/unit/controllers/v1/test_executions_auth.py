# Copyright 2020 The StackStorm Authors.
# Copyright 2019 Extreme Networks, Inc.
#
# Licensed under the Apache License, Version 2.0 (the "License");
# you may not use this file except in compliance with the License.
# You may obtain a copy of the License at
#
#     http://www.apache.org/licenses/LICENSE-2.0
#
# Unless required by applicable law or agreed to in writing, software
# distributed under the License is distributed on an "AS IS" BASIS,
# WITHOUT WARRANTIES OR CONDITIONS OF ANY KIND, either express or implied.
# See the License for the specific language governing permissions and
# limitations under the License.

import bson
import copy
import datetime
import mock
import uuid

try:
    import simplejson as json
except ImportError:
    import json

import st2common.validators.api.action as action_validator
from st2common.constants.keyvalue import FULL_USER_SCOPE
from st2common.models.api.keyvalue import KeyValuePairAPI
from st2common.models.db.auth import TokenDB
from st2common.models.db.auth import UserDB
from st2common.models.db.auth import ApiKeyDB
from st2common.models.db.keyvalue import KeyValuePairDB
from st2common.persistence.auth import Token
from st2common.persistence.auth import User
from st2common.persistence.auth import ApiKey
from st2common.persistence.keyvalue import KeyValuePair
from st2common.transport.publishers import PoolPublisher
from st2common.util import crypto as crypto_utils
from st2common.util import date as date_utils
from st2tests.api import SUPER_SECRET_PARAMETER
from st2tests.fixturesloader import FixturesLoader
from st2tests.api import FunctionalTest


ACTION_1 = {
    "name": "st2.dummy.action1",
    "description": "test description",
    "enabled": True,
    "entry_point": "/tmp/test/action1.sh",
    "pack": "sixpack",
    "runner_type": "remote-shell-cmd",
    "parameters": {
        "a": {"type": "string", "default": "abc"},
        "b": {"type": "number", "default": 123},
        "c": {"type": "number", "default": 123, "immutable": True},
        "d": {"type": "string", "secret": True},
    },
}
ACTION_DEFAULT_ENCRYPT = {
    "name": "st2.dummy.default_encrypted_value",
    "description": "An action that uses a jinja template with decrypt_kv filter "
    "in default parameter",
    "enabled": True,
    "pack": "starterpack",
    "runner_type": "local-shell-cmd",
    "parameters": {
        "encrypted_param": {
            "type": "string",
            "default": "{{ st2kv.system.secret | decrypt_kv }}",
        },
        "encrypted_user_param": {
            "type": "string",
            "default": "{{ st2kv.user.secret | decrypt_kv }}",
        },
    },
}

LIVE_ACTION_1 = {
    "action": "sixpack.st2.dummy.action1",
    "parameters": {
        "hosts": "localhost",
        "cmd": "uname -a",
        "d": SUPER_SECRET_PARAMETER,
    },
}
LIVE_ACTION_DEFAULT_ENCRYPT = {
    "action": "starterpack.st2.dummy.default_encrypted_value",
}

# NOTE: We use a longer expiry time because this variable is initialized on module import (aka
# when nosetests or similar imports this module before running the tests.
# Depending on when the import happens and when the tests actually run, token could already expire
# by that time and the tests would fail.
NOW = date_utils.get_datetime_utc_now()
EXPIRY = NOW + datetime.timedelta(seconds=1000)
SYS_TOKEN = TokenDB(
    id=bson.ObjectId(), user="system", token=uuid.uuid4().hex, expiry=EXPIRY
)
USR_TOKEN = TokenDB(
    id=bson.ObjectId(), user="tokenuser", token=uuid.uuid4().hex, expiry=EXPIRY
)

FIXTURES_PACK = "generic"
FIXTURES = {"users": ["system_user.yaml", "token_user.yaml"]}

# These parameters are used for the tests of getting value from datastore and decrypting it at
# Jinja expression in a action metadata definition.
TEST_USER = UserDB(name="user1")
TEST_TOKEN = TokenDB(
    id=bson.ObjectId(), user=TEST_USER, token=uuid.uuid4().hex, expiry=EXPIRY
)
TEST_APIKEY = ApiKeyDB(user=TEST_USER, key_hash="secret_key", enabled=True)


def mock_get_token(*args, **kwargs):
    if args[0] == SYS_TOKEN.token:
        return SYS_TOKEN
    return USR_TOKEN


def mock_get_by_name(name):
    return UserDB(name=name)


@mock.patch.object(PoolPublisher, "publish", mock.MagicMock())
class ActionExecutionControllerTestCaseAuthEnabled(FunctionalTest):

    enable_auth = True

    @classmethod
    @mock.patch.object(Token, "get", mock.MagicMock(side_effect=mock_get_token))
<<<<<<< HEAD
    @mock.patch.object(User, "get_by_name", mock.MagicMock(return_value=TEST_USER))
=======
    @mock.patch.object(User, "get_by_name", mock_get_by_name)
>>>>>>> 49223297
    @mock.patch.object(
        action_validator, "validate_action", mock.MagicMock(return_value=True)
    )
    def setUpClass(cls):
        super(ActionExecutionControllerTestCaseAuthEnabled, cls).setUpClass()
        cls.action = copy.deepcopy(ACTION_1)
        headers = {
            "content-type": "application/json",
            "X-Auth-Token": str(SYS_TOKEN.token),
        }
        post_resp = cls.app.post_json("/v1/actions", cls.action, headers=headers)
        cls.action["id"] = post_resp.json["id"]

        cls.action_encrypt = copy.deepcopy(ACTION_DEFAULT_ENCRYPT)
        post_resp = cls.app.post_json(
            "/v1/actions", cls.action_encrypt, headers=headers
        )
        cls.action_encrypt["id"] = post_resp.json["id"]

        FixturesLoader().save_fixtures_to_db(
            fixtures_pack=FIXTURES_PACK, fixtures_dict=FIXTURES
        )

        # register datastore values which are used in this tests
        KeyValuePairAPI._setup_crypto()
        register_items = [
            {
                "name": "secret",
                "secret": True,
                "value": crypto_utils.symmetric_encrypt(
                    KeyValuePairAPI.crypto_key, "foo"
                ),
            },
            {
                "name": "user1:secret",
                "secret": True,
                "scope": FULL_USER_SCOPE,
                "value": crypto_utils.symmetric_encrypt(
                    KeyValuePairAPI.crypto_key, "bar"
                ),
            },
        ]
        cls.kvps = [
            KeyValuePair.add_or_update(KeyValuePairDB(**x)) for x in register_items
        ]

    @classmethod
    @mock.patch.object(Token, "get", mock.MagicMock(side_effect=mock_get_token))
    def tearDownClass(cls):
        headers = {
            "content-type": "application/json",
            "X-Auth-Token": str(SYS_TOKEN.token),
        }
        cls.app.delete("/v1/actions/%s" % cls.action["id"], headers=headers)
        cls.app.delete("/v1/actions/%s" % cls.action_encrypt["id"], headers=headers)

        # unregister key-value pairs for tests
        [KeyValuePair.delete(x) for x in cls.kvps]

        super(ActionExecutionControllerTestCaseAuthEnabled, cls).tearDownClass()

    def _do_post(self, liveaction, *args, **kwargs):
        return self.app.post_json("/v1/executions", liveaction, *args, **kwargs)

    @mock.patch.object(Token, "get", mock.MagicMock(side_effect=mock_get_token))
    def test_post_with_st2_context_in_headers(self):
        headers = {
            "content-type": "application/json",
            "X-Auth-Token": str(USR_TOKEN.token),
        }
        resp = self._do_post(copy.deepcopy(LIVE_ACTION_1), headers=headers)
        self.assertEqual(resp.status_int, 201)
        token_user = resp.json["context"]["user"]
        self.assertEqual(token_user, "tokenuser")
        context = {"parent": {"execution_id": str(resp.json["id"]), "user": token_user}}
        headers = {
            "content-type": "application/json",
            "X-Auth-Token": str(SYS_TOKEN.token),
            "st2-context": json.dumps(context),
        }
        resp = self._do_post(copy.deepcopy(LIVE_ACTION_1), headers=headers)
        self.assertEqual(resp.status_int, 201)
        self.assertEqual(resp.json["context"]["user"], "tokenuser")
        self.assertEqual(resp.json["context"]["parent"], context["parent"])

    @mock.patch.object(ApiKey, "get", mock.Mock(return_value=TEST_APIKEY))
    @mock.patch.object(User, "get_by_name", mock.Mock(return_value=TEST_USER))
    def test_template_encrypted_params_with_apikey(self):
        resp = self._do_post(
            LIVE_ACTION_DEFAULT_ENCRYPT, headers={"St2-Api-key": "secret_key"}
        )
        self.assertEqual(resp.status_int, 201)
        self.assertEqual(resp.json["parameters"]["encrypted_param"], "foo")
        self.assertEqual(resp.json["parameters"]["encrypted_user_param"], "bar")

    @mock.patch.object(Token, "get", mock.Mock(return_value=TEST_TOKEN))
    @mock.patch.object(User, "get_by_name", mock.Mock(return_value=TEST_USER))
    def test_template_encrypted_params_with_access_token(self):
        resp = self._do_post(
            LIVE_ACTION_DEFAULT_ENCRYPT, headers={"X-Auth-Token": str(TEST_TOKEN.token)}
        )
        self.assertEqual(resp.status_int, 201)
        self.assertEqual(resp.json["parameters"]["encrypted_param"], "foo")
        self.assertEqual(resp.json["parameters"]["encrypted_user_param"], "bar")

    def test_template_encrypted_params_without_auth(self):
        resp = self._do_post(LIVE_ACTION_DEFAULT_ENCRYPT, expect_errors=True)

        self.assertEqual(resp.status_int, 401)
        self.assertEqual(
            resp.json["faultstring"], "Unauthorized - One of Token or API key required."
        )<|MERGE_RESOLUTION|>--- conflicted
+++ resolved
@@ -130,11 +130,7 @@
 
     @classmethod
     @mock.patch.object(Token, "get", mock.MagicMock(side_effect=mock_get_token))
-<<<<<<< HEAD
     @mock.patch.object(User, "get_by_name", mock.MagicMock(return_value=TEST_USER))
-=======
-    @mock.patch.object(User, "get_by_name", mock_get_by_name)
->>>>>>> 49223297
     @mock.patch.object(
         action_validator, "validate_action", mock.MagicMock(return_value=True)
     )
