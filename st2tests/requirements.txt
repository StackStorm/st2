--- conflicted
+++ resolved
@@ -6,11 +6,7 @@
 # in-requirements.txt for that component and then run 'make requirements' to
 # update the component requirements.txt
 RandomWords
-<<<<<<< HEAD
-mock==3.0.5
-=======
 mock==4.0.3
->>>>>>> 49223297
 nose
 nose-parallel==0.3.1
 nose-timer==0.7.5
