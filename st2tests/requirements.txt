--- conflicted
+++ resolved
@@ -6,16 +6,8 @@
 # in-requirements.txt for that component and then run 'make requirements' to
 # update the component requirements.txt
 RandomWords
-<<<<<<< HEAD
-mock==4.0.3
-psutil==5.8.0
-=======
 mock==5.1.0
-nose
-nose-parallel==0.4.0
-nose-timer==1.0.1
 psutil==5.9.8
->>>>>>> 180deff2
 pyrabbit
 pytest
 webtest