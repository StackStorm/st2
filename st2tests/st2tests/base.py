# Licensed to the StackStorm, Inc ('StackStorm') under one or more
# contributor license agreements.  See the NOTICE file distributed with
# this work for additional information regarding copyright ownership.
# The ASF licenses this file to You under the Apache License, Version 2.0
# (the "License"); you may not use this file except in compliance with
# the License.  You may obtain a copy of the License at
#
#     http://www.apache.org/licenses/LICENSE-2.0
#
# Unless required by applicable law or agreed to in writing, software
# distributed under the License is distributed on an "AS IS" BASIS,
# WITHOUT WARRANTIES OR CONDITIONS OF ANY KIND, either express or implied.
# See the License for the specific language governing permissions and
# limitations under the License.

from __future__ import absolute_import
from __future__ import print_function

try:
    import simplejson as json
except ImportError:
    import json

import os
import os.path
import sys
import shutil
import logging

import six
import eventlet
import psutil
import mock
from oslo_config import cfg
from unittest2 import TestCase
import unittest2

from orchestra import conducting
from orchestra import events
from orchestra.specs import loader as specs_loader
from orchestra import states as wf_lib_states

from st2common.util.api import get_full_public_api_url
from st2common.constants import action as ac_const
from st2common.constants.runners import COMMON_ACTION_ENV_VARIABLES
from st2common.constants.system import AUTH_TOKEN_ENV_VARIABLE_NAME
from st2common.exceptions.db import StackStormDBObjectConflictError
from st2common.models.db import db_setup, db_teardown, db_ensure_indexes
from st2common.bootstrap.base import ResourceRegistrar
from st2common.bootstrap.configsregistrar import ConfigsRegistrar
from st2common.content.utils import get_packs_base_paths
from st2common.exceptions.db import StackStormDBObjectNotFoundError
import st2common.models.db.rule as rule_model
import st2common.models.db.rule_enforcement as rule_enforcement_model
import st2common.models.db.sensor as sensor_model
import st2common.models.db.trigger as trigger_model
import st2common.models.db.action as action_model
import st2common.models.db.keyvalue as keyvalue_model
import st2common.models.db.runner as runner_model
import st2common.models.db.execution as execution_model
import st2common.models.db.executionstate as executionstate_model
import st2common.models.db.liveaction as liveaction_model
import st2common.models.db.actionalias as actionalias_model
import st2common.models.db.policy as policy_model
from st2common.persistence import execution as ex_db_access
from st2common.persistence import workflow as wf_db_access
from st2common.services import workflows as wf_svc
from st2common.util import api as api_util
from st2common.util import loader
import st2tests.config

# Imports for backward compatibility (those classes have been moved to standalone modules)
from st2tests.actions import BaseActionTestCase
from st2tests.sensors import BaseSensorTestCase
from st2tests.action_aliases import BaseActionAliasTestCase


__all__ = [
    'EventletTestCase',
    'DbTestCase',
    'DbModelTestCase',
    'CleanDbTestCase',
    'CleanFilesTestCase',
    'IntegrationTestCase',
    'RunnerTestCase',
    'WorkflowTestCase',

    # Pack test classes
    'BaseSensorTestCase',
    'BaseActionTestCase',
    'BaseActionAliasTestCase',

    'get_fixtures_path',
    'get_resources_path',

    'blocking_eventlet_spawn',
    'make_mock_stream_readline'
]

BASE_DIR = os.path.dirname(os.path.abspath(__file__))

ALL_MODELS = []
ALL_MODELS.extend(rule_model.MODELS)
ALL_MODELS.extend(sensor_model.MODELS)
ALL_MODELS.extend(trigger_model.MODELS)
ALL_MODELS.extend(action_model.MODELS)
ALL_MODELS.extend(keyvalue_model.MODELS)
ALL_MODELS.extend(runner_model.MODELS)
ALL_MODELS.extend(execution_model.MODELS)
ALL_MODELS.extend(executionstate_model.MODELS)
ALL_MODELS.extend(liveaction_model.MODELS)
ALL_MODELS.extend(actionalias_model.MODELS)
ALL_MODELS.extend(policy_model.MODELS)
ALL_MODELS.extend(rule_enforcement_model.MODELS)

BASE_DIR = os.path.dirname(os.path.abspath(__file__))
TESTS_CONFIG_PATH = os.path.join(BASE_DIR, '../conf/st2.conf')


class RunnerTestCase(unittest2.TestCase):
    def assertCommonSt2EnvVarsAvailableInEnv(self, env):
        """
        Method which asserts that the common ST2 environment variables are present in the provided
        environment.
        """
        for var_name in COMMON_ACTION_ENV_VARIABLES:
            self.assertTrue(var_name in env)

        self.assertEqual(env['ST2_ACTION_API_URL'], get_full_public_api_url())
        self.assertTrue(env[AUTH_TOKEN_ENV_VARIABLE_NAME] is not None)


class BaseTestCase(TestCase):

    @classmethod
    def _register_packs(self):
        """
        Register all the packs inside the fixtures directory.
        """

        registrar = ResourceRegistrar(use_pack_cache=False)
        registrar.register_packs(base_dirs=get_packs_base_paths())

    @classmethod
    def _register_pack_configs(self, validate_configs=False):
        """
        Register all the packs inside the fixtures directory.
        """
        registrar = ConfigsRegistrar(use_pack_cache=False, validate_configs=validate_configs)
        registrar.register_from_packs(base_dirs=get_packs_base_paths())


class EventletTestCase(TestCase):
    """
    Base test class which performs eventlet monkey patching before the tests run
    and un-patching after the tests have finished running.
    """

    @classmethod
    def setUpClass(cls):
        eventlet.monkey_patch(
            os=True,
            select=True,
            socket=True,
            thread=False if '--use-debugger' in sys.argv else True,
            time=True
        )

    @classmethod
    def tearDownClass(cls):
        eventlet.monkey_patch(
            os=False,
            select=False,
            socket=False,
            thread=False,
            time=False
        )


class BaseDbTestCase(BaseTestCase):
    # True to synchronously ensure indexes after db_setup is called - NOTE: This is only needed
    # with older MongoDB versions. With recent versions this is not needed for the tests anymore
    # and offers significant test speeds ups.
    ensure_indexes = False

    # Set to True to enable printing of all the log messages to the console
    DISPLAY_LOG_MESSAGES = False

    @classmethod
    def setUpClass(cls):
        st2tests.config.parse_args()

        if cls.DISPLAY_LOG_MESSAGES:
            config_path = os.path.join(BASE_DIR, '../conf/logging.conf')
            logging.config.fileConfig(config_path,
                                      disable_existing_loggers=False)

    @classmethod
    def _establish_connection_and_re_create_db(cls):
        username = cfg.CONF.database.username if hasattr(cfg.CONF.database, 'username') else None
        password = cfg.CONF.database.password if hasattr(cfg.CONF.database, 'password') else None
        cls.db_connection = db_setup(
            cfg.CONF.database.db_name, cfg.CONF.database.host, cfg.CONF.database.port,
            username=username, password=password, ensure_indexes=False)

<<<<<<< HEAD
        # NOTE: In older MongoDB versions you needed to drop all the collections prior to dropping
        # the database - that's not needed anymore with the wiredtiger engine
        # cls._drop_collections()

        cls.db_connection.drop_database(cfg.CONF.database.db_name)

        # Explicity ensure indexes after we re-create the DB otherwise ensure_indexes could failure
        # inside db_setup if test inserted invalid data
        if cls.ensure_indexes:
=======
        cls._drop_collections()
        cls.db_connection.drop_database(cfg.CONF.database.db_name)

        # Explicitly ensure indexes after we re-create the DB otherwise ensure_indexes could failure
        # inside db_setup if test inserted invalid data.
        # NOTE: This is only needed in distributed scenarios (production deployments) where
        # multiple services can start up at the same time and race conditions are possible.
        if cls.ensure_indexes:
            msg = ('Ensuring indexes for all the models, this could significantly slow down the '
                  'tests')
            print('#' * len(msg), file=sys.stderr)
            print(msg, file=sys.stderr)
            print('#' * len(msg), file=sys.stderr)
>>>>>>> cd838e91
            db_ensure_indexes()

    @classmethod
    def _drop_db(cls):
<<<<<<< HEAD
        # NOTE: In older MongoDB versions you needed to drop all the collections prior to dropping
        # the database - that's not needed anymore with the wiredtiger engine
        # cls._drop_collections()
=======
        cls._drop_collections()
>>>>>>> cd838e91

        if cls.db_connection is not None:
            cls.db_connection.drop_database(cfg.CONF.database.db_name)

        db_teardown()
        cls.db_connection = None

    @classmethod
    def _drop_collections(cls):
        # XXX: Explicitly drop all the collections. Otherwise, artifacts are left over in
        # subsequent tests.
        # See: https://github.com/MongoEngine/mongoengine/issues/566
        # See: https://github.com/MongoEngine/mongoengine/issues/565
<<<<<<< HEAD
        for model in ALL_MODELS:
            model.drop_collection()
=======

        # NOTE: In older MongoDB versions you needed to drop all the collections prior to dropping
        # the database - that's not needed anymore with the WiredTiger engine

        # for model in ALL_MODELS:
        #     model.drop_collection()
        return
>>>>>>> cd838e91


class DbTestCase(BaseDbTestCase):
    """
    This class drops and re-creates the database once per TestCase run.

    This means database is only dropped once before all the tests from this class run. This means
    data is persited between different tests in this class.
    """

    db_connection = None
    current_result = None
    register_packs = False
    register_pack_configs = False

    @classmethod
    def setUpClass(cls):
        BaseDbTestCase.setUpClass()
        cls._establish_connection_and_re_create_db()

        if cls.register_packs:
            cls._register_packs()

        if cls.register_pack_configs:
            cls._register_pack_configs()

    @classmethod
    def tearDownClass(cls):
        drop_db = True

        if cls.current_result.errors or cls.current_result.failures:
            # Don't drop DB on test failure
            drop_db = False

        if drop_db:
            cls._drop_db()

    def run(self, result=None):
        # Remember result for use in tearDown and tearDownClass
        self.current_result = result
        self.__class__.current_result = result
        super(DbTestCase, self).run(result=result)


class DbModelTestCase(DbTestCase):
    access_type = None

    @classmethod
    def setUpClass(cls):
        super(DbModelTestCase, cls).setUpClass()
        cls.db_type = cls.access_type.impl.model

    def _assert_fields_equal(self, a, b, exclude=None):
        exclude = exclude or []
        fields = {k: v for k, v in six.iteritems(self.db_type._fields) if k not in exclude}

        assert_funcs = {
            'mongoengine.fields.DictField': self.assertDictEqual,
            'mongoengine.fields.ListField': self.assertListEqual,
            'mongoengine.fields.SortedListField': self.assertListEqual
        }

        for k, v in six.iteritems(fields):
            assert_func = assert_funcs.get(str(v), self.assertEqual)
            assert_func(getattr(a, k, None), getattr(b, k, None))

    def _assert_values_equal(self, a, values=None):
        values = values or {}

        assert_funcs = {
            'dict': self.assertDictEqual,
            'list': self.assertListEqual
        }

        for k, v in six.iteritems(values):
            assert_func = assert_funcs.get(type(v).__name__, self.assertEqual)
            assert_func(getattr(a, k, None), v)

    def _assert_crud(self, instance, defaults=None, updates=None):
        # Assert instance is not already in the database.
        self.assertIsNone(getattr(instance, 'id', None))

        # Assert default values are assigned.
        self._assert_values_equal(instance, values=defaults)

        # Assert instance is created in the datbaase.
        saved = self.access_type.add_or_update(instance)
        self.assertIsNotNone(saved.id)
        self._assert_fields_equal(instance, saved, exclude=['id'])
        retrieved = self.access_type.get_by_id(saved.id)
        self._assert_fields_equal(saved, retrieved)

        # Assert instance is updated in the database.
        for k, v in six.iteritems(updates or {}):
            setattr(instance, k, v)

        updated = self.access_type.add_or_update(instance)
        self._assert_fields_equal(instance, updated)

        # Assert instance is deleted from the database.
        retrieved = self.access_type.get_by_id(instance.id)
        retrieved.delete()
        self.assertRaises(StackStormDBObjectNotFoundError,
                          self.access_type.get_by_id, instance.id)

    def _assert_unique_key_constraint(self, instance):
        # Assert instance is not already in the database.
        self.assertIsNone(getattr(instance, 'id', None))

        # Assert instance is created in the datbaase.
        saved = self.access_type.add_or_update(instance)
        self.assertIsNotNone(saved.id)

        # Assert exception is thrown if try to create same instance again.
        delattr(instance, 'id')
        self.assertRaises(StackStormDBObjectConflictError,
                          self.access_type.add_or_update,
                          instance)


class CleanDbTestCase(BaseDbTestCase):
    """
    Class which ensures database is re-created before running each test method.

    This means each test inside this class is self-sustained and starts with a clean (empty)
    database.
    """

    register_packs = False
    register_pack_configs = False

    def setUp(self):
        self._establish_connection_and_re_create_db()

        if self.register_packs:
            self._register_packs()

        if self.register_pack_configs:
            self._register_pack_configs()


class CleanFilesTestCase(TestCase):
    """
    Base test class which deletes specified files and directories on setUp and `tearDown.
    """
    to_delete_files = []
    to_delete_directories = []

    def setUp(self):
        super(CleanFilesTestCase, self).setUp()
        self._delete_files()

    def tearDown(self):
        super(CleanFilesTestCase, self).tearDown()
        self._delete_files()

    def _delete_files(self):
        for file_path in self.to_delete_files:
            if not os.path.isfile(file_path):
                continue

            try:
                os.remove(file_path)
            except Exception:
                pass

        for file_path in self.to_delete_directories:
            if not os.path.isdir(file_path):
                continue

            try:
                shutil.rmtree(file_path)
            except Exception:
                pass


class IntegrationTestCase(TestCase):
    """
    Base test class for integration tests to inherit from.

    It includes various utility functions and assert methods for working with processes.
    """

    # Set to True to print process stdout and stderr in tearDown after killing the processes
    # which are still alive
    print_stdout_stderr_on_teardown = False

    processes = {}

    def tearDown(self):
        super(IntegrationTestCase, self).tearDown()

        # Make sure we kill all the processes on teardown so they don't linger around if an
        # exception was thrown.
        for pid, process in self.processes.items():

            try:
                process.kill()
            except OSError:
                # Process already exited or similar
                pass

            if self.print_stdout_stderr_on_teardown:
                try:
                    stdout = process.stdout.read()
                except:
                    stdout = None

                try:
                    stderr = process.stderr.read()
                except:
                    stderr = None

                print('Process "%s"' % (process.pid))
                print('Stdout: %s' % (stdout))
                print('Stderr: %s' % (stderr))

    def add_process(self, process):
        """
        Add a process to the local data structure to make sure it will get killed and cleaned up on
        tearDown.
        """
        self.processes[process.pid] = process

    def remove_process(self, process):
        """
        Remove process from a local data structure.
        """
        if process.pid in self.processes:
            del self.processes[process.pid]

    def assertProcessIsRunning(self, process):
        """
        Assert that a long running process provided Process object as returned by subprocess.Popen
        has succesfuly started and is running.
        """
        if not process:
            raise ValueError('process is None')

        return_code = process.poll()

        if return_code is not None:
            if process.stdout:
                stdout = process.stdout.read()
            else:
                stdout = ''

            if process.stderr:
                stderr = process.stderr.read()
            else:
                stderr = ''

            msg = ('Process exited with code=%s.\nStdout:\n%s\n\nStderr:\n%s' %
                   (return_code, stdout, stderr))
            self.fail(msg)

    def assertProcessExited(self, proc):
        try:
            status = proc.status()
        except psutil.NoSuchProcess:
            status = 'exited'

        if status not in ['exited', 'zombie']:
            self.fail('Process with pid "%s" is still running' % (proc.pid))


class WorkflowTestCase(DbTestCase):
    """
    Base class for workflow service tests to inherit from.
    """

    def get_wf_fixture_meta_data(self, fixture_pack_path, wf_meta_file_name):
        wf_meta_file_path = fixture_pack_path + '/actions/' + wf_meta_file_name
        wf_meta_content = loader.load_meta_file(wf_meta_file_path)
        wf_name = wf_meta_content['pack'] + '.' + wf_meta_content['name']

        return {
            'file_name': wf_meta_file_name,
            'file_path': wf_meta_file_path,
            'content': wf_meta_content,
            'name': wf_name
        }

    def get_wf_def(self, test_pack_path, wf_meta):
        rel_wf_def_path = wf_meta['content']['entry_point']
        abs_wf_def_path = os.path.join(test_pack_path, 'actions', rel_wf_def_path)

        with open(abs_wf_def_path, 'r') as def_file:
            return def_file.read()

    def mock_st2_context(self, ac_ex_db, context=None):
        st2_ctx = {
            'st2': {
                'api_url': api_util.get_full_public_api_url(),
                'action_execution_id': str(ac_ex_db.id)
            }
        }

        if context:
            st2_ctx['parent'] = context

        return st2_ctx

    def prep_wf_ex(self, wf_ex_db):
        data = {
            'spec': wf_ex_db.spec,
            'graph': wf_ex_db.graph,
            'state': wf_ex_db.status,
            'flow': wf_ex_db.flow,
            'context': wf_ex_db.context,
            'input': wf_ex_db.input,
            'output': wf_ex_db.output,
            'errors': wf_ex_db.errors
        }

        conductor = conducting.WorkflowConductor.deserialize(data)
        conductor.request_workflow_state(wf_lib_states.RUNNING)

        for task in conductor.get_start_tasks():
            ac_ex_event = events.ActionExecutionEvent(wf_lib_states.RUNNING)
            conductor.update_task_flow(task['id'], ac_ex_event)

        wf_ex_db.status = conductor.get_workflow_state()
        wf_ex_db.flow = conductor.flow.serialize()
        wf_ex_db = wf_db_access.WorkflowExecution.update(wf_ex_db, publish=False)

        return wf_ex_db

    def get_task_ex(self, task_id):
        task_ex_dbs = wf_db_access.TaskExecution.query(task_id=task_id)
        self.assertGreater(len(task_ex_dbs), 0)
        return task_ex_dbs[0]

    def get_action_exs(self, task_ex_id):
        ac_ex_dbs = ex_db_access.ActionExecution.query(task_execution=task_ex_id)
        self.assertGreater(len(ac_ex_dbs), 0)
        return ac_ex_dbs

    def get_action_ex(self, task_ex_id):
        ac_ex_dbs = ex_db_access.ActionExecution.query(task_execution=task_ex_id)
        self.assertEqual(len(ac_ex_dbs), 1)
        return ac_ex_dbs[0]

    def run_workflow_step(self, wf_ex_db, task_id, ctx=None):
        spec_module = specs_loader.get_spec_module(wf_ex_db.spec['catalog'])
        wf_spec = spec_module.WorkflowSpec.deserialize(wf_ex_db.spec)
        task_spec = wf_spec.tasks.get_task(task_id)
        st2_ctx = {'execution_id': wf_ex_db.action_execution}
        task_ex_db = wf_svc.request_task_execution(wf_ex_db, task_id, task_spec, ctx or {}, st2_ctx)
        ac_ex_db = self.get_action_ex(str(task_ex_db.id))
        self.assertEqual(ac_ex_db.status, ac_const.LIVEACTION_STATUS_SUCCEEDED)
        wf_svc.handle_action_execution_completion(ac_ex_db)
        task_ex_db = wf_db_access.TaskExecution.get_by_id(str(task_ex_db.id))
        self.assertEqual(task_ex_db.status, wf_lib_states.SUCCEEDED)

    def assert_task_not_started(self, task_id):
        task_ex_dbs = wf_db_access.TaskExecution.query(task_id=task_id)
        self.assertEqual(len(task_ex_dbs), 0)

    def assert_task_running(self, task_id):
        task_ex_db = self.get_task_ex(task_id)
        self.assertEqual(task_ex_db.task_id, task_id)
        self.assertEqual(task_ex_db.status, wf_lib_states.RUNNING)

    def assert_workflow_completed(self, wf_ex_id, state=None):
        wf_ex_db = wf_db_access.WorkflowExecution.get_by_id(wf_ex_id)
        self.assertIn(wf_ex_db.status, wf_lib_states.COMPLETED_STATES)

        if state:
            self.assertIn(state, wf_lib_states.COMPLETED_STATES)
            self.assertEqual(wf_ex_db.status, state)


class FakeResponse(object):

    def __init__(self, text, status_code, reason):
        self.text = text
        self.status_code = status_code
        self.reason = reason

    def json(self):
        return json.loads(self.text)

    def raise_for_status(self):
        raise Exception(self.reason)


def get_fixtures_path():
    return os.path.join(os.path.dirname(__file__), 'fixtures')


def get_resources_path():
    return os.path.join(os.path.dirname(__file__), 'resources')


def blocking_eventlet_spawn(func, *args, **kwargs):
    func(*args, **kwargs)
    return mock.Mock()


# Utility function for mocking read_and_store_{stdout,stderr} functions
def make_mock_stream_readline(mock_stream, mock_data, stop_counter=1, sleep_delay=0):
    mock_stream.counter = 0

    def mock_stream_readline():
        if sleep_delay:
            eventlet.sleep(sleep_delay)

        if mock_stream.counter >= stop_counter:
            mock_stream.closed = True
            return

        line = mock_data[mock_stream.counter]
        mock_stream.counter += 1
        return line

    return mock_stream_readline<|MERGE_RESOLUTION|>--- conflicted
+++ resolved
@@ -203,17 +203,6 @@
             cfg.CONF.database.db_name, cfg.CONF.database.host, cfg.CONF.database.port,
             username=username, password=password, ensure_indexes=False)
 
-<<<<<<< HEAD
-        # NOTE: In older MongoDB versions you needed to drop all the collections prior to dropping
-        # the database - that's not needed anymore with the wiredtiger engine
-        # cls._drop_collections()
-
-        cls.db_connection.drop_database(cfg.CONF.database.db_name)
-
-        # Explicity ensure indexes after we re-create the DB otherwise ensure_indexes could failure
-        # inside db_setup if test inserted invalid data
-        if cls.ensure_indexes:
-=======
         cls._drop_collections()
         cls.db_connection.drop_database(cfg.CONF.database.db_name)
 
@@ -227,18 +216,12 @@
             print('#' * len(msg), file=sys.stderr)
             print(msg, file=sys.stderr)
             print('#' * len(msg), file=sys.stderr)
->>>>>>> cd838e91
             db_ensure_indexes()
 
     @classmethod
-    def _drop_db(cls):
-<<<<<<< HEAD
-        # NOTE: In older MongoDB versions you needed to drop all the collections prior to dropping
+    def _drop_db(cls):        # NOTE: In older MongoDB versions you needed to drop all the collections prior to dropping
         # the database - that's not needed anymore with the wiredtiger engine
         # cls._drop_collections()
-=======
-        cls._drop_collections()
->>>>>>> cd838e91
 
         if cls.db_connection is not None:
             cls.db_connection.drop_database(cfg.CONF.database.db_name)
@@ -252,10 +235,6 @@
         # subsequent tests.
         # See: https://github.com/MongoEngine/mongoengine/issues/566
         # See: https://github.com/MongoEngine/mongoengine/issues/565
-<<<<<<< HEAD
-        for model in ALL_MODELS:
-            model.drop_collection()
-=======
 
         # NOTE: In older MongoDB versions you needed to drop all the collections prior to dropping
         # the database - that's not needed anymore with the WiredTiger engine
@@ -263,7 +242,6 @@
         # for model in ALL_MODELS:
         #     model.drop_collection()
         return
->>>>>>> cd838e91
 
 
 class DbTestCase(BaseDbTestCase):
