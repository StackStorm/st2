--- conflicted
+++ resolved
@@ -1,10 +1,6 @@
 # Remember to list implicit packages here, otherwise version won't be appended!
 mock
-<<<<<<< HEAD
-unittest2
-=======
 pytest
->>>>>>> a5087a11
 psutil
 webtest
 RandomWords
