--- conflicted
+++ resolved
@@ -35,17 +35,5 @@
     - case $CIRCLE_NODE_INDEX in 0) make ci-checks ci-packs-tests ;; 1) make ci-unit ;; 2) make ci-integration ;; 3) make ci-unit ;; 4) make ci-integration ;; esac:
         parallel: true
   post:
-<<<<<<< HEAD
     - case $CIRCLE_NODE_INDEX in 0) . virtualenv/bin/activate; tools/generate_spec.py > $CIRCLE_ARTIFACTS/openapi.yaml ;; [1,2]) codecov ;; esac:
-        parallel: true
-
-experimental:
-  notify:
-    branches:
-      only:
-        - master
-        - /v[0-9]+\.[0-9]+/
-=======
-    - case $CIRCLE_NODE_INDEX in [1,2]) codecov ;; esac:
-        parallel: true
->>>>>>> 3d253c31
+        parallel: true