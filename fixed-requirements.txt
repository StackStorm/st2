--- conflicted
+++ resolved
@@ -6,71 +6,44 @@
 # - https://github.com/StackStorm/st2-rbac-backend
 # ----------------------------------------------------------------------
 # Note: amqp is used by kombu
-<<<<<<< HEAD
-amqp<6.0.0,>=5.1.1
-apscheduler==3.7.0
-cffi<1.15.0
-# NOTE: 2.0 version breaks pymongo work with hosts
-dnspython==2.6.1
-# 202404: Bumped to latest because py3.6 support dropped but lower than v42 for current paramiko/pyopenssl compatibility.
-cryptography<42
-eventlet==0.35.2
-=======
 amqp==5.2.0
 apscheduler==3.10.4
+#chardet==5.2.0
 chardet==3.0.4
 cffi==1.16.0
 # NOTE: 2.0 version breaks pymongo work with hosts
+#dnspython==2.6.1
 dnspython==1.16.0
 cryptography==42.0.5
 eventlet==0.36.1
->>>>>>> 180deff2
 flex==6.14.1
 # Note: installs gitpython==3.1.37 (security fixed) under py3.8 and gitpython==3.1.18 (latest available, vulnerable) under py3.6
 # TODO: Pin to 3.1.37 or higher after dropping python3.6 support
 gitpython==3.1.43
 # Needed by gitpython, old versions used to bundle it
-<<<<<<< HEAD
-gitdb==4.0.2
+gitdb==4.0.11
 # Note: greenlet is used by eventlet (202403: 3.0.3 support for py3.10)
 greenlet==3.0.3
-gunicorn==21.2.0
+gunicorn==22.0.0
 jsonpath-rw==1.4.0
 jsonschema==3.2.0
 # 202403: Update to 5.3.5 for py3.10 support
-kombu==5.3.5
+kombu==5.3.7
 lockfile==0.12.2
 # Fix MarkupSafe to < 2.1.0 as 2.1.0 removes soft_unicode
 # 202403: Bumped Jinja2 and MarkupSafe to add py3.10 support
 jinja2==3.1.3
-MarkupSafe==2.1.5
+#MarkupSafe==2.1.5
+MarkupSafe==2.0.1
 # mongoengine 0.24.0 has breaking changes to support pymongo 4.0
-mongoengine>=0.21.0,<0.24.0
-# 202404: networkx >3.2 doesn't support py3.8
-networkx<3.2
-# networkx requires decorator>=4.3,<5 which should resolve to version 4.4.2
-# but the wheel on pypi does not say it supports python3.8, so pip gets
-# confused. For now, pin decorator to work around pip's confusion.
-decorator==4.4.2
-=======
-gitdb==4.0.11
-# Note: greenlet is used by eventlet
-greenlet==3.0.3
-gunicorn==22.0.0
-jsonpath-rw==1.4.0
-jsonschema==3.2.0
-kombu==5.3.7
-lockfile==0.12.2
-# Fix MarkupSafe to < 2.1.0 as 2.1.0 removes soft_unicode
-# >=0.23 was from jinja2
-MarkupSafe==2.0.1
 mongoengine==0.23.1
 # required by orquesta (networkx<2.6 for py3.6, networkx<3 for py3.8)
+# 202404: networkx >3.2 doesn't support py3.8
+#networkx<3.2
 networkx==2.8.8
 # networkx dropped its dep on decorator in version 2.6, so the old pin is unneeded.
 # now jsonpath-rw is the only thing that depends on decorator (a transitive dep)
 decorator==5.1.1
->>>>>>> 180deff2
 # 202403: Bump oslo.config for py3.10 support.
 oslo.config==9.4.0
 oslo.utils==7.1.0
@@ -80,79 +53,44 @@
 # 202403: bump to 3.0.43 for py3.10 support
 prompt-toolkit==3.0.43
 pyinotify==0.9.6 ; platform_system=="Linux"
-<<<<<<< HEAD
 # pymongo 3.13 has backports of APIs from pymongo 4 to help w/ migration
-pymongo>=3.11.0,<3.13.0
-pyparsing<3
-zstandard==0.15.2
-# pyOpenSSL 23.1.0 supports cryptography up to 40.0.x
-pyOpenSSL==24.1.0
-=======
 pymongo==3.12.3
 pyparsing==3.1.2
 zstandard==0.22.0
 # pyOpenSSL 23.1.0 supports cryptography up to 40.0.x
 #pyOpenSSL==23.1.0
->>>>>>> 180deff2
 # 202403: switch from python-editor to editor for py3.10 support
 editor==1.6.6
 # editor dependency, required here for inclusion in st2client setup.py
 pygments==2.17.2
-<<<<<<< HEAD
 # 202404: Use latest chardet for tox / and cross project dependency Orquesta.
 chardet==5.2.0
-python-keyczar==0.716
-pytz==2021.1
-pywinrm==0.4.1
-pyyaml==5.3.1
-redis==4.1.4
-# 202404: Bumped to latest since py3.6 support has been dropped.
-requests==2.31.0
-retrying==1.3.3
-routes==2.4.1
-semver==3.0.2
-# 202404: Bumped for compatibility prance 23.6.21.0 requires six~=1.15.
-six~=1.15
-argparse==1.12.2
-# 202403: Bumped to latest for py3.10 support
-argcomplete==3.2.3
-prettytable==2.1.0
-# 202404: Relaxed pinning since py3.6 support is dropped.
-importlib-metadata>=4.10.1
-=======
 python-keyczar==0.716
 pytz==2024.1
 pywinrm==0.4.3
 pyyaml==6.0.1
 redis==5.0.4
+# 202404: Bumped to latest since py3.6 support has been dropped.
 requests==2.31.0
 retrying==1.3.4
 routes==2.5.1
 semver==3.0.2
+# 202404: Bumped for compatibility prance 23.6.21.0 requires six~=1.15.
 six==1.16.0
+#argparse==1.12.2
 argparse==1.4.0
+# 202403: Bumped to latest for py3.10 support
 argcomplete==3.3.0
 prettytable==3.10.0
+# 202404: Relaxed pinning since py3.6 support is dropped.
 importlib-metadata==7.1.0
 typing-extensions==4.11.0
->>>>>>> 180deff2
 # NOTE: sseclient has various issues which sometimes hang the connection for a long time, etc.
 sseclient-py==1.8.0
 stevedore==5.2.0
 tenacity==8.2.3
 tooz==6.1.0
 # Note: virtualenv embeds wheels for pip, wheel, and setuptools. So pinning virtualenv pins those as well.
-<<<<<<< HEAD
-# virtualenv==20.4.0 (<21) has pip==20.3.3 wheel==0.36.2 setuptools==51.3.3
-virtualenv==20.25.1
-webob==1.8.7
-zake==0.2.2
-# test requirements below
-bcrypt==3.2.0
-mock==4.0.3
-psutil==5.8.0
-python-dateutil==2.8.1
-=======
 # virtualenv==20.26.0 (<21) has pip==24.0 wheel==0.43.0 setuptools==69.5.1
 # lockfiles/st2.lock has pip==24.0 wheel==0.43.0 setuptools==69.5.1
 virtualenv==20.26.1
@@ -160,13 +98,9 @@
 zake==0.2.2
 # test requirements below
 bcrypt==4.1.2
-jinja2==3.1.3
 mock==5.1.0
-nose-timer==1.0.1
-nose-parallel==0.4.0
 psutil==5.9.8
 python-dateutil==2.9.0
->>>>>>> 180deff2
 python-statsd==2.1.0
 orjson==3.10.1
 zipp==3.18.1