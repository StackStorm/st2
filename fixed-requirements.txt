--- conflicted
+++ resolved
@@ -58,17 +58,9 @@
 python-statsd==2.1.0
 prometheus_client==0.1.1
 ujson==1.35
-<<<<<<< HEAD
-python-dateutil==2.8.0
-bcrypt==3.1.7
-jinja2==2.10.3
-more-itertools==5.0.0
 zipp>=0.5,<=1.0.0
 # python-mistralclient
 #  --> osc-lib >= 1.8.0 --> 2.0.0
 #       --> openstacksdk >= 0.15.0 --> 0.44.0
 #            --> futurist >= 2.1.0, which is Python 3 only
-openstacksdk<0.44.0  # 0.43.0 --> futures 3.0.0, which also supports Python 2.7
-=======
-zipp>=0.5,<=1.0.0
->>>>>>> 20ab6b66
+openstacksdk<0.44.0  # 0.43.0 --> futures 3.0.0, which also supports Python 2.7