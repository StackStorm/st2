--- conflicted
+++ resolved
@@ -55,14 +55,9 @@
 
 # Pin common pip version here across all the targets
 # Note! Periodic maintenance pip upgrades are required to be up-to-date with the latest pip security fixes and updates
-<<<<<<< HEAD
 # 202403: Use pip 24.0 which is the highest supported version across Python 3.8 - 3.10
 PIP_VERSION ?= 24.0
-SETUPTOOLS_VERSION ?= 51.3.3
-=======
-PIP_VERSION ?= 24.0
 SETUPTOOLS_VERSION ?= 69.5.1
->>>>>>> 180deff2
 PIP_OPTIONS := $(ST2_PIP_OPTIONS)
 
 ifndef PYLINT_CONCURRENCY
@@ -833,12 +828,7 @@
 		echo "Running tests in" $$component; \
 		echo "-----------------------------------------------------------"; \
 		. $(VIRTUALENV_DIR)/bin/activate; \
-<<<<<<< HEAD
 		    pytest --capture=no --verbose $$component/tests/unit || exit 1; \
-=======
-		    nosetests $(NOSE_OPTS) -s -v \
-		    $$component/tests/unit || ((failed+=1)); \
->>>>>>> 180deff2
 		echo "-----------------------------------------------------------"; \
 		echo "Done running tests in" $$component; \
 		echo "==========================================================="; \
@@ -862,14 +852,8 @@
 		echo "-----------------------------------------------------------"; \
 		. $(VIRTUALENV_DIR)/bin/activate; \
 		    COVERAGE_FILE=.coverage.unit.$$(echo $$component | tr '/' '.') \
-<<<<<<< HEAD
 		    pytest --capture=no --verbose $(PYTEST_OPTS) --cov=$$component --cov-branch \
 		    $$component/tests/unit || exit 1; \
-=======
-		    nosetests $(NOSE_OPTS) -s -v $(NOSE_COVERAGE_FLAGS) \
-		    $(NOSE_COVERAGE_PACKAGES) \
-		    $$component/tests/unit || ((failed+=1)); \
->>>>>>> 180deff2
 		echo "-----------------------------------------------------------"; \
 		echo "Done running tests in" $$component; \
 		echo "==========================================================="; \
@@ -925,13 +909,8 @@
 		echo "Running integration tests in" $$component; \
 		echo "-----------------------------------------------------------"; \
 		. $(VIRTUALENV_DIR)/bin/activate; \
-<<<<<<< HEAD
 		    pytest --capture=no --verbose $(PYTEST_OPTS) \
 		    $$component/tests/integration || exit 1; \
-=======
-		    nosetests $(NOSE_OPTS) -s -v \
-		    $$component/tests/integration || ((failed+=1)); \
->>>>>>> 180deff2
 		echo "-----------------------------------------------------------"; \
 		echo "Done running integration tests in" $$component; \
 		echo "==========================================================="; \
@@ -955,35 +934,13 @@
 		echo "-----------------------------------------------------------"; \
 		. $(VIRTUALENV_DIR)/bin/activate; \
 		    COVERAGE_FILE=.coverage.integration.$$(echo $$component | tr '/' '.') \
-<<<<<<< HEAD
 		    pytest --capture=no --verbose $(PYTEST_OPTS) --cov=$$component --cov-branch \
 		    $$component/tests/integration || exit 1; \
 		echo "-----------------------------------------------------------"; \
 		echo "Done integration running tests in" $$component; \
 		echo "==========================================================="; \
-	done
-	@echo
-	@echo "============== runners integration tests with coverage =============="
-	@echo
-	@echo "The tests assume st2 is running on 127.0.0.1."
-	@for component in $(COMPONENTS_RUNNERS); do\
-		echo "==========================================================="; \
-		echo "Running integration tests in" $$component; \
-		echo "==========================================================="; \
-		. $(VIRTUALENV_DIR)/bin/activate; \
-		    COVERAGE_FILE=.coverage.integration.$$(echo $$component | tr '/' '.') \
-			pytest --capture=no --verbose $(PYTEST_OPTS) --cov=$$component --cov-branch $$component/tests/integration || exit 1; \
-	done
-=======
-		    nosetests $(NOSE_OPTS) -s -v $(NOSE_COVERAGE_FLAGS) \
-		    $(NOSE_COVERAGE_PACKAGES) \
-		    $$component/tests/integration || ((failed+=1)); \
-		echo "-----------------------------------------------------------"; \
-		echo "Done integration running tests in" $$component; \
-		echo "==========================================================="; \
 	done; \
 	if [ $$failed -gt 0 ]; then exit 1; fi
->>>>>>> 180deff2
 	# NOTE: If you also want to run orquesta tests which seem to have a bunch of race conditions, use
 	# ci-integration-full target
 #	@echo
@@ -1114,14 +1071,9 @@
 		echo "==========================================================="; \
 		echo "Running tests in" $$component; \
 		echo "==========================================================="; \
-<<<<<<< HEAD
 		. $(VIRTUALENV_DIR)/bin/activate; pytest --capture=no --verbose $(PYTEST_OPTS) $$component/tests/unit || exit 1; \
-	done
-=======
-		. $(VIRTUALENV_DIR)/bin/activate; nosetests $(NOSE_OPTS) -s -v $$component/tests/unit || ((failed+=1)); \
 	done; \
 	if [ $$failed -gt 0 ]; then exit 1; fi
->>>>>>> 180deff2
 
 .PHONY: runners-itests
 runners-itests: requirements .runners-itests
@@ -1137,14 +1089,9 @@
 		echo "==========================================================="; \
 		echo "Running integration tests in" $$component; \
 		echo "==========================================================="; \
-<<<<<<< HEAD
 		. $(VIRTUALENV_DIR)/bin/activate; pytest --capture=no --verbose $(PYTEST_OPTS) $$component/tests/integration || exit 1; \
-	done
-=======
-		. $(VIRTUALENV_DIR)/bin/activate; nosetests $(NOSE_OPTS) -s -v $$component/tests/integration || ((failed+=1)); \
 	done; \
 	if [ $$failed -gt 0 ]; then exit 1; fi
->>>>>>> 180deff2
 
 .PHONY: .runners-itests-coverage-html
 .runners-itests-coverage-html:
@@ -1157,16 +1104,10 @@
 		echo "==========================================================="; \
 		echo "Running integration tests in" $$component; \
 		echo "==========================================================="; \
-<<<<<<< HEAD
 		. $(VIRTUALENV_DIR)/bin/activate; pytest --capture=no --verbose $(PYTEST_OPTS) --cov=$$component --cov-report=html \
 			$$component/tests/integration || exit 1; \
-	done
-=======
-		. $(VIRTUALENV_DIR)/bin/activate; nosetests $(NOSE_OPTS) -s -v --with-coverage \
-			--cover-inclusive --cover-html $$component/tests/integration || ((failed+=1)); \
 	done; \
 	if [ $$failed -gt 0 ]; then exit 1; fi
->>>>>>> 180deff2
 
 .PHONY: cli
 cli:
