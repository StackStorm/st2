--- conflicted
+++ resolved
@@ -108,14 +108,9 @@
 default_resolve = "st2"
 interpreter_constraints = [
   # python_distributions needs a single constraint (vs one line per python version).
-<<<<<<< HEAD
   # officially, we exclude 3.7 support, but that adds unnecessary complexity: "CPython>=3.6,!=3.7.*,<3.10",
   "CPython>=3.6,<3.10",
-=======
-  # officially, we exclude 3.7 support, but that adds unnecessary complexity: "CPython>=3.6,!=3.7.*,<3.9",
-  "CPython>=3.6,<3.9",
   # NB: constraints for tools defined below
->>>>>>> 7ab62de6
 ]
 
 [python.resolves]
