--- conflicted
+++ resolved
@@ -13,16 +13,8 @@
 # See the License for the specific language governing permissions and
 # limitations under the License.
 
-<<<<<<< HEAD
-from st2common.transport import actionexecution, actionexecutionstate, publishers, reactor
+from st2common.transport import actionexecution, actionexecutionstate, history, publishers, reactor
 
 # TODO(manas) : Exchanges, Queues and RoutingKey design discussion pending.
 
-__all__ = ['actionexecution', 'actionexecutionstate', 'publishers', 'reactor']
-=======
-from st2common.transport import actionexecution, history, publishers, reactor
-
-# TODO(manas) : Exchanges, Queues and RoutingKey design discussion pending.
-
-__all__ = ['actionexecution', 'history', 'publishers', 'reactor']
->>>>>>> 1772e8db
+__all__ = ['actionexecution', 'actionexecutionstate', 'history', 'publishers', 'reactor']