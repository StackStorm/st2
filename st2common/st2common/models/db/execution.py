--- conflicted
+++ resolved
@@ -62,18 +62,11 @@
     )
     parameters = stormbase.EscapedDynamicField(
         default={},
-<<<<<<< HEAD
-        help_text='The key-value pairs passed as to the action runner & action.')
+        help_text="The key-value pairs passed as to the action runner & action.",
+    )
     result = JSONDictEscapedFieldCompatibilityField(
-        default={},
-        help_text='Action defined result.')
-=======
-        help_text="The key-value pairs passed as to the action runner & action.",
-    )
-    result = stormbase.EscapedDynamicField(
         default={}, help_text="Action defined result."
     )
->>>>>>> 144e51b8
     context = me.DictField(
         default={}, help_text="Contextual information on the action execution."
     )
@@ -150,28 +143,16 @@
 
         # TODO(mierdin): This logic should be moved to the dedicated Inquiry
         # data model once it exists.
-<<<<<<< HEAD
-        result['result'] = ActionExecutionDB.result.parse_field_value(result['result'])
-
-        if self.runner.get('name') == "inquirer":
-            schema = result['result'].get('schema', {})
-            response = result['result'].get('response', {})
-=======
+        result["result"] = ActionExecutionDB.result.parse_field_value(result["result"])
+
         if self.runner.get("name") == "inquirer":
-
             schema = result["result"].get("schema", {})
             response = result["result"].get("response", {})
->>>>>>> 144e51b8
 
             # We can only mask response secrets if response and schema exist and are
             # not empty
             if response and schema:
-<<<<<<< HEAD
-                result['result']['response'] = mask_inquiry_response(response, schema)
-
-=======
                 result["result"]["response"] = mask_inquiry_response(response, schema)
->>>>>>> 144e51b8
         return result
 
     def get_masked_parameters(self):
