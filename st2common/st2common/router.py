--- conflicted
+++ resolved
@@ -162,15 +162,11 @@
 
 
 class Response(webob.Response):
-<<<<<<< HEAD
     """
     Custom Response implementation which uses our custom and faster json serializer and
     deserializer.
     """
 
-    def __init__(self, body=None, status=None, headerlist=None, app_iter=None, content_type=None,
-                 *args, **kwargs):
-=======
     def __init__(
         self,
         body=None,
@@ -181,7 +177,6 @@
         *args,
         **kwargs,
     ):
->>>>>>> 7c8ecd7b
         # Do some sanity checking, and turn json_body into an actual body
         if (
             app_iter is None
@@ -191,14 +186,9 @@
             if "json_body" in kwargs:
                 json_body = kwargs.pop("json_body")
             else:
-<<<<<<< HEAD
-                json_body = kwargs.pop('json')
-
-            body = json_encode(json_body).encode('utf-8')
-=======
                 json_body = kwargs.pop("json")
-            body = json_encode(json_body).encode("UTF-8")
->>>>>>> 7c8ecd7b
+
+            body = json_encode(json_body).encode("utf-8")
 
             if content_type is None:
                 content_type = "application/json"
@@ -208,14 +198,10 @@
         )
 
     def _json_body__get(self):
-        return json_decode(self.body.decode(self.charset or 'utf-8'))
+        return json_decode(self.body.decode(self.charset or "utf-8"))
 
     def _json_body__set(self, value):
-<<<<<<< HEAD
-        self.body = json_encode(value).encode('utf-8')
-=======
-        self.body = json_encode(value).encode("UTF-8")
->>>>>>> 7c8ecd7b
+        self.body = json_encode(value).encode("utf-8")
 
     def _json_body__del(self):
         return super(Response, self)._json_body__del()
