--- conflicted
+++ resolved
@@ -122,13 +122,8 @@
         eventlet.sleep(3)
         process.send_signal(signal.SIGKILL)
 
-<<<<<<< HEAD
-        # First 4 log lines are debug messages about the environment which are always logged
-        stdout = "\n".join(process.stdout.read().decode("utf-8").split("\n")[4:])
-=======
-        # First 6 log lines are debug messages about the environment which are always logged
-        stdout = "\n".join(process.stdout.read().decode("utf-8").split("\n")[6:])
->>>>>>> 399c1c12
+        # First 6 log lines are debug messages about the environment which are always logged
+        stdout = "\n".join(process.stdout.read().decode("utf-8").split("\n")[6:])
 
         self.assertIn("INFO [-]", stdout)
         self.assertNotIn("DEBUG [-]", stdout)
@@ -142,13 +137,8 @@
         eventlet.sleep(5)
         process.send_signal(signal.SIGKILL)
 
-<<<<<<< HEAD
-        # First 4 log lines are debug messages about the environment which are always logged
-        stdout = "\n".join(process.stdout.read().decode("utf-8").split("\n")[4:])
-=======
-        # First 6 log lines are debug messages about the environment which are always logged
-        stdout = "\n".join(process.stdout.read().decode("utf-8").split("\n")[6:])
->>>>>>> 399c1c12
+        # First 6 log lines are debug messages about the environment which are always logged
+        stdout = "\n".join(process.stdout.read().decode("utf-8").split("\n")[6:])
 
         self.assertIn("INFO [-]", stdout)
         self.assertIn("DEBUG [-]", stdout)
@@ -162,15 +152,10 @@
         eventlet.sleep(5)
         process.send_signal(signal.SIGKILL)
 
-<<<<<<< HEAD
-        # First 4 log lines are debug messages about the environment which are always logged
-        stdout = "\n".join(process.stdout.read().decode("utf-8").split("\n")[4:])
-=======
-        # First 6 log lines are debug messages about the environment which are always logged
-        stdout = "\n".join(process.stdout.read().decode("utf-8").split("\n")[6:])
->>>>>>> 399c1c12
-
-        self.assertIn("INFO [-]", stdout)
+        # First 6 log lines are debug messages about the environment which are always logged
+        stdout = "\n".join(process.stdout.read().decode("utf-8").split("\n")[6:])
+
+        self.assertNotIn("INFO [-]", stdout)
         self.assertNotIn("DEBUG [-]", stdout)
         self.assertIn("AUDIT [-]", stdout)
 
@@ -182,13 +167,8 @@
         eventlet.sleep(5)
         process.send_signal(signal.SIGKILL)
 
-<<<<<<< HEAD
-        # First 4 log lines are debug messages about the environment which are always logged
-        stdout = "\n".join(process.stdout.read().decode("utf-8").split("\n")[4:])
-=======
-        # First 6 log lines are debug messages about the environment which are always logged
-        stdout = "\n".join(process.stdout.read().decode("utf-8").split("\n")[6:])
->>>>>>> 399c1c12
+        # First 6 log lines are debug messages about the environment which are always logged
+        stdout = "\n".join(process.stdout.read().decode("utf-8").split("\n")[6:])
 
         self.assertIn("INFO [-]", stdout)
         self.assertIn("DEBUG [-]", stdout)
