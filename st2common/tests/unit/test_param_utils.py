# -*- coding: utf-8 -*-
# Copyright 2020 The StackStorm Authors.
# Copyright 2019 Extreme Networks, Inc.
#
# Licensed under the Apache License, Version 2.0 (the "License");
# you may not use this file except in compliance with the License.
# You may obtain a copy of the License at
#
#     http://www.apache.org/licenses/LICENSE-2.0
#
# Unless required by applicable law or agreed to in writing, software
# distributed under the License is distributed on an "AS IS" BASIS,
# WITHOUT WARRANTIES OR CONDITIONS OF ANY KIND, either express or implied.
# See the License for the specific language governing permissions and
# limitations under the License.

from __future__ import absolute_import

# pytest: make sure monkey_patching happens before importing mongoengine
from st2common.util.monkey_patch import monkey_patch

monkey_patch()

import six
import mock

from oslo_config import cfg
from st2common.constants.keyvalue import FULL_USER_SCOPE
from st2common.exceptions.param import ParamException
from st2common.models.system.common import ResourceReference
from st2common.models.db.liveaction import LiveActionDB
from st2common.models.db.keyvalue import KeyValuePairDB
from st2common.models.utils import action_param_utils
from st2common.persistence.keyvalue import KeyValuePair
from st2common.transport.publishers import PoolPublisher
from st2common.util import date as date_utils
from st2common.util import param as param_utils
from st2common.util.config_loader import get_config

from st2tests import DbTestCase
from st2tests.fixtures.generic.fixture import PACK_NAME as FIXTURES_PACK
from st2tests.fixturesloader import FixturesLoader


TEST_MODELS = {
    "actions": ["action_4_action_context_param.yaml", "action_system_default.yaml"],
    "runners": ["testrunner1.yaml"],
}

FIXTURES = FixturesLoader().load_models(
    fixtures_pack=FIXTURES_PACK, fixtures_dict=TEST_MODELS
)


@mock.patch.object(PoolPublisher, "publish", mock.MagicMock())
class ParamsUtilsTest(DbTestCase):
    action_db = FIXTURES["actions"]["action_4_action_context_param.yaml"]
    action_system_default_db = FIXTURES["actions"]["action_system_default.yaml"]
    runnertype_db = FIXTURES["runners"]["testrunner1.yaml"]

    def test_process_jinja_exception(self):
        action_context = {"api_user": "noob"}
        config = {}
        G = param_utils._create_graph(action_context, config)
        name = "a1"
        value = {"test": "http://someurl?value={{a"}
        param_utils._process(G, name, value)
        self.assertEquals(G.nodes.get(name, {}).get("value"), value)

    def test_process_jinja_template(self):
        action_context = {"api_user": "noob"}
        config = {}
        G = param_utils._create_graph(action_context, config)
        name = "a1"
        value = "http://someurl?value={{a}}"
        param_utils._process(G, name, value)
        self.assertEquals(G.nodes.get(name, {}).get("template"), value)

    def test_get_finalized_params(self):
        params = {
            "actionstr": "foo",
            "some_key_that_aint_exist_in_action_or_runner": "bar",
            "runnerint": 555,
            "runnerimmutable": "failed_override",
            "actionimmutable": "failed_override",
        }
        liveaction_db = self._get_liveaction_model(params)

        runner_params, action_params = param_utils.get_finalized_params(
            ParamsUtilsTest.runnertype_db.runner_parameters,
            ParamsUtilsTest.action_db.parameters,
            liveaction_db.parameters,
            liveaction_db.context,
        )

        # Asserts for runner params.
        # Assert that default values for runner params are resolved.
        self.assertEqual(runner_params.get("runnerstr"), "defaultfoo")
        # Assert that a runner param from action exec is picked up.
        self.assertEqual(runner_params.get("runnerint"), 555)
        # Assert that a runner param can be overridden by action param default.
        self.assertEqual(runner_params.get("runnerdummy"), "actiondummy")
        # Assert that a runner param default can be overridden by 'falsey' action param default,
        # (timeout: 0 case).
        self.assertEqual(runner_params.get("runnerdefaultint"), 0)
        # Assert that an immutable param cannot be overridden by action param or execution param.
        self.assertEqual(runner_params.get("runnerimmutable"), "runnerimmutable")

        # Asserts for action params.
        self.assertEqual(action_params.get("actionstr"), "foo")
        # Assert that a param that is provided in action exec that isn't in action or runner params
        # isn't in resolved params.
        self.assertEqual(
            action_params.get("some_key_that_aint_exist_in_action_or_runner"), None
        )
        # Assert that an immutable param cannot be overridden by execution param.
        self.assertEqual(action_params.get("actionimmutable"), "actionimmutable")
        # Assert that an action context param is set correctly.
        self.assertEqual(action_params.get("action_api_user"), "noob")
        # Assert that none of runner params are present in action_params.
        for k in action_params:
            self.assertNotIn(k, runner_params, "Param " + k + " is a runner param.")

    def test_get_finalized_params_system_values(self):
        KeyValuePair.add_or_update(KeyValuePairDB(name="actionstr", value="foo"))
        KeyValuePair.add_or_update(KeyValuePairDB(name="actionnumber", value="1.0"))
        params = {"runnerint": 555}
        liveaction_db = self._get_liveaction_model(params)

        runner_params, action_params = param_utils.get_finalized_params(
            ParamsUtilsTest.runnertype_db.runner_parameters,
            ParamsUtilsTest.action_system_default_db.parameters,
            liveaction_db.parameters,
            liveaction_db.context,
        )

        # Asserts for runner params.
        # Assert that default values for runner params are resolved.
        self.assertEqual(runner_params.get("runnerstr"), "defaultfoo")
        # Assert that a runner param from action exec is picked up.
        self.assertEqual(runner_params.get("runnerint"), 555)
        # Assert that an immutable param cannot be overridden by action param or execution param.
        self.assertEqual(runner_params.get("runnerimmutable"), "runnerimmutable")

        # Asserts for action params.
        self.assertEqual(action_params.get("actionstr"), "foo")
        self.assertEqual(action_params.get("actionnumber"), 1.0)

    def test_get_finalized_params_action_immutable(self):
        params = {
            "actionstr": "foo",
            "some_key_that_aint_exist_in_action_or_runner": "bar",
            "runnerint": 555,
            "actionimmutable": "failed_override",
        }
        liveaction_db = self._get_liveaction_model(params)
        action_context = {"api_user": None}

        runner_params, action_params = param_utils.get_finalized_params(
            ParamsUtilsTest.runnertype_db.runner_parameters,
            ParamsUtilsTest.action_db.parameters,
            liveaction_db.parameters,
            action_context,
        )

        # Asserts for runner params.
        # Assert that default values for runner params are resolved.
        self.assertEqual(runner_params.get("runnerstr"), "defaultfoo")
        # Assert that a runner param from action exec is picked up.
        self.assertEqual(runner_params.get("runnerint"), 555)
        # Assert that a runner param can be overridden by action param default.
        self.assertEqual(runner_params.get("runnerdummy"), "actiondummy")

        # Asserts for action params.
        self.assertEqual(action_params.get("actionstr"), "foo")
        # Assert that a param that is provided in action exec that isn't in action or runner params
        # isn't in resolved params.
        self.assertEqual(
            action_params.get("some_key_that_aint_exist_in_action_or_runner"), None
        )

    def test_get_finalized_params_empty(self):
        params = {}
        runner_param_info = {}
        action_param_info = {}
        action_context = {"user": None}
        r_runner_params, r_action_params = param_utils.get_finalized_params(
            runner_param_info, action_param_info, params, action_context
        )
        self.assertEqual(r_runner_params, params)
        self.assertEqual(r_action_params, params)

    def test_get_finalized_params_none(self):
        params = {"r1": None, "a1": None}
        runner_param_info = {"r1": {}}
        action_param_info = {"a1": {}}
        action_context = {"api_user": None}
        r_runner_params, r_action_params = param_utils.get_finalized_params(
            runner_param_info, action_param_info, params, action_context
        )
        self.assertEqual(r_runner_params, {"r1": None})
        self.assertEqual(r_action_params, {"a1": None})

    def test_get_finalized_params_no_cast(self):
        params = {
            "r1": "{{r2}}",
            "r2": 1,
            "a1": True,
            "a2": "{{r1}} {{a1}}",
            "a3": "{{action_context.api_user}}",
        }
        runner_param_info = {"r1": {}, "r2": {}}
        action_param_info = {"a1": {}, "a2": {}, "a3": {}}
        action_context = {"api_user": "noob"}
        r_runner_params, r_action_params = param_utils.get_finalized_params(
            runner_param_info, action_param_info, params, action_context
        )
        self.assertEqual(r_runner_params, {"r1": "1", "r2": 1})
        self.assertEqual(r_action_params, {"a1": True, "a2": "1 True", "a3": "noob"})

    def test_get_finalized_params_with_cast(self):
        # Note : In this test runner_params.r1 has a string value. However per runner_param_info the
        # type is an integer. The expected type is considered and cast is performed accordingly.
        params = {
            "r1": "{{r2}}",
            "r2": 1,
            "a1": True,
            "a2": "{{a1}}",
            "a3": "{{action_context.api_user}}",
        }
        runner_param_info = {"r1": {"type": "integer"}, "r2": {"type": "integer"}}
        action_param_info = {
            "a1": {"type": "boolean"},
            "a2": {"type": "boolean"},
            "a3": {},
        }
        action_context = {"api_user": "noob"}
        r_runner_params, r_action_params = param_utils.get_finalized_params(
            runner_param_info, action_param_info, params, action_context
        )
        self.assertEqual(r_runner_params, {"r1": 1, "r2": 1})
        self.assertEqual(r_action_params, {"a1": True, "a2": True, "a3": "noob"})

    def test_get_finalized_params_with_cast_overriden(self):
        params = {
            "r1": "{{r2}}",
            "r2": 1,
            "a1": "{{r1}}",
            "a2": "{{r1}}",
            "a3": "{{r1}}",
        }
        runner_param_info = {"r1": {"type": "integer"}, "r2": {"type": "integer"}}
        action_param_info = {
            "a1": {"type": "boolean"},
            "a2": {"type": "string"},
            "a3": {"type": "integer"},
            "r1": {"type": "string"},
        }
        action_context = {"api_user": "noob"}
        r_runner_params, r_action_params = param_utils.get_finalized_params(
            runner_param_info, action_param_info, params, action_context
        )
        self.assertEqual(r_runner_params, {"r1": 1, "r2": 1})
        self.assertEqual(r_action_params, {"a1": 1, "a2": "1", "a3": 1})

    def test_get_finalized_params_cross_talk_no_cast(self):
        params = {
            "r1": "{{a1}}",
            "r2": 1,
            "a1": True,
            "a2": "{{r1}} {{a1}}",
            "a3": "{{action_context.api_user}}",
        }
        runner_param_info = {"r1": {}, "r2": {}}
        action_param_info = {"a1": {}, "a2": {}, "a3": {}}
        action_context = {"api_user": "noob"}
        r_runner_params, r_action_params = param_utils.get_finalized_params(
            runner_param_info, action_param_info, params, action_context
        )
        self.assertEqual(r_runner_params, {"r1": "True", "r2": 1})
        self.assertEqual(r_action_params, {"a1": True, "a2": "True True", "a3": "noob"})

    def test_get_finalized_params_cross_talk_with_cast(self):
        params = {
            "r1": "{{a1}}",
            "r2": 1,
            "r3": 1,
            "a1": True,
            "a2": "{{r1}},{{a1}},{{a3}},{{r3}}",
            "a3": "{{a1}}",
        }
        runner_param_info = {
            "r1": {"type": "boolean"},
            "r2": {"type": "integer"},
            "r3": {},
        }
        action_param_info = {
            "a1": {"type": "boolean"},
            "a2": {"type": "array"},
            "a3": {},
        }
        action_context = {"user": None}
        r_runner_params, r_action_params = param_utils.get_finalized_params(
            runner_param_info, action_param_info, params, action_context
        )
        self.assertEqual(r_runner_params, {"r1": True, "r2": 1, "r3": 1})
        self.assertEqual(
            r_action_params, {"a1": True, "a2": (True, True, True, 1), "a3": "True"}
        )

    def test_get_finalized_params_order(self):
        params = {"r1": "p1", "r2": "p2", "r3": "p3", "a1": "p4", "a2": "p5"}
        runner_param_info = {"r1": {}, "r2": {"default": "r2"}, "r3": {"default": "r3"}}
        action_param_info = {"a1": {}, "a2": {"default": "a2"}, "r3": {"default": "a3"}}
        action_context = {"api_user": "noob"}
        r_runner_params, r_action_params = param_utils.get_finalized_params(
            runner_param_info, action_param_info, params, action_context
        )
        self.assertEqual(r_runner_params, {"r1": "p1", "r2": "p2", "r3": "p3"})
        self.assertEqual(r_action_params, {"a1": "p4", "a2": "p5"})

        params = {}
        runner_param_info = {"r1": {}, "r2": {"default": "r2"}, "r3": {"default": "r3"}}
        action_param_info = {"a1": {}, "a2": {"default": "a2"}, "r3": {"default": "a3"}}
        action_context = {"api_user": "noob"}
        r_runner_params, r_action_params = param_utils.get_finalized_params(
            runner_param_info, action_param_info, params, action_context
        )
        self.assertEqual(r_runner_params, {"r1": None, "r2": "r2", "r3": "a3"})
        self.assertEqual(r_action_params, {"a1": None, "a2": "a2"})

        params = {}
        runner_param_info = {"r1": {}, "r2": {"default": "r2"}, "r3": {}}
        action_param_info = {"r1": {}, "r2": {}, "r3": {"default": "a3"}}
        action_context = {"api_user": "noob"}
        r_runner_params, r_action_params = param_utils.get_finalized_params(
            runner_param_info, action_param_info, params, action_context
        )
        self.assertEqual(r_runner_params, {"r1": None, "r2": "r2", "r3": "a3"})

    def test_get_finalized_params_non_existent_template_key_in_action_context(self):
        params = {
            "r1": "foo",
            "r2": 2,
            "a1": "i love tests",
            "a2": "{{action_context.lorem_ipsum}}",
        }
        runner_param_info = {"r1": {"type": "string"}, "r2": {"type": "integer"}}
        action_param_info = {"a1": {"type": "string"}, "a2": {"type": "string"}}
        action_context = {"api_user": "noob", "source_channel": "reddit"}
        try:
            r_runner_params, r_action_params = param_utils.get_finalized_params(
                runner_param_info, action_param_info, params, action_context
            )
            self.fail(
                "This should have thrown because we are trying to deref a key in "
                + "action context that ain't exist."
            )
        except ParamException as e:
            error_msg = (
                "Failed to render parameter \"a2\": 'dict object' "
                + "has no attribute 'lorem_ipsum'"
            )
            self.assertIn(error_msg, six.text_type(e))
            pass

    def test_unicode_value_casting(self):
        rendered = {"a1": "unicode1 ٩(̾●̮̮̃̾•̃̾)۶ unicode2"}
        parameter_schemas = {"a1": {"type": "string"}}

        result = param_utils._cast_params(
            rendered=rendered, parameter_schemas=parameter_schemas
        )

        expected = {"a1": ("unicode1 ٩(̾●̮̮̃̾•̃̾)۶ unicode2")}

        self.assertEqual(result, expected)

    def test_get_finalized_params_with_casting_unicode_values(self):
        params = {"a1": "unicode1 ٩(̾●̮̮̃̾•̃̾)۶ unicode2"}

        runner_param_info = {}
        action_param_info = {"a1": {"type": "string"}}

        action_context = {"user": None}

        r_runner_params, r_action_params = param_utils.get_finalized_params(
            runner_param_info, action_param_info, params, action_context
        )

        expected_action_params = {"a1": ("unicode1 ٩(̾●̮̮̃̾•̃̾)۶ unicode2")}

        self.assertEqual(r_runner_params, {})
        self.assertEqual(r_action_params, expected_action_params)

    def test_get_finalized_params_with_dict(self):
        # Note : In this test runner_params.r1 has a string value. However per runner_param_info the
        # type is an integer. The expected type is considered and cast is performed accordingly.
        params = {
            "r1": "{{r2}}",
            "r2": {"r2.1": 1},
            "a1": True,
            "a2": "{{a1}}",
            "a3": {
                "test": "{{a1}}",
                "test1": "{{a4}}",
                "test2": "{{a5}}",
            },
            "a4": 3,
            "a5": ["1", "{{a1}}"],
        }
        runner_param_info = {"r1": {"type": "object"}, "r2": {"type": "object"}}
        action_param_info = {
            "a1": {
                "type": "boolean",
            },
            "a2": {
                "type": "boolean",
            },
            "a3": {
                "type": "object",
            },
            "a4": {
                "type": "integer",
            },
            "a5": {
                "type": "array",
            },
        }
        r_runner_params, r_action_params = param_utils.get_finalized_params(
            runner_param_info, action_param_info, params, {"user": None}
        )
        self.assertEqual(r_runner_params, {"r1": {"r2.1": 1}, "r2": {"r2.1": 1}})
        self.assertEqual(
            r_action_params,
            {
                "a1": True,
                "a2": True,
                "a3": {
                    "test": True,
                    "test1": 3,
                    "test2": ["1", True],
                },
                "a4": 3,
                "a5": ["1", True],
            },
        )

    def test_get_finalized_params_with_list(self):
        # Note : In this test runner_params.r1 has a string value. However per runner_param_info the
        # type is an integer. The expected type is considered and cast is performed accordingly.
        self.maxDiff = None
        params = {
            "r1": "{{r2}}",
            "r2": ["1", "2"],
            "a1": True,
            "a2": "Test",
            "a3": "Test2",
            "a4": "{{a1}}",
            "a5": ["{{a2}}", "{{a3}}"],
            "a6": [
                ["{{r2}}", "{{a2}}"],
                ["{{a3}}", "{{a1}}"],
                [
                    "{{a7}}",
                    "This should be rendered as a string {{a1}}",
                    "{{a1}} This, too, should be rendered as a string {{a1}}",
                ],
            ],
            "a7": 5,
        }
        runner_param_info = {"r1": {"type": "array"}, "r2": {"type": "array"}}
        action_param_info = {
            "a1": {"type": "boolean"},
            "a2": {"type": "string"},
            "a3": {"type": "string"},
            "a4": {"type": "boolean"},
            "a5": {"type": "array"},
            "a6": {"type": "array"},
            "a7": {"type": "integer"},
        }
        r_runner_params, r_action_params = param_utils.get_finalized_params(
            runner_param_info, action_param_info, params, {"user": None}
        )
        self.assertEqual(r_runner_params, {"r1": ["1", "2"], "r2": ["1", "2"]})
        self.assertEqual(
            r_action_params,
            {
                "a1": True,
                "a2": "Test",
                "a3": "Test2",
                "a4": True,
                "a5": ["Test", "Test2"],
                "a6": [
                    [["1", "2"], "Test"],
                    ["Test2", True],
                    [
                        5,
                        "This should be rendered as a string True",
                        "True This, too, should be rendered as a string True",
                    ],
                ],
                "a7": 5,
            },
        )

    def test_get_finalized_params_with_cyclic_dependency(self):
        params = {"r1": "{{r2}}", "r2": "{{r1}}"}
        runner_param_info = {"r1": {}, "r2": {}}
        action_param_info = {}
        test_pass = True
        try:
            param_utils.get_finalized_params(
                runner_param_info, action_param_info, params, {"user": None}
            )
            test_pass = False
        except ParamException as e:
            test_pass = six.text_type(e).find("Cyclic") == 0
        self.assertTrue(test_pass)

    def test_get_finalized_params_with_missing_dependency(self):
        params = {"r1": "{{r3}}", "r2": "{{r3}}{{r4}}"}
        runner_param_info = {"r1": {}, "r2": {}}
        action_param_info = {}
        result = param_utils.get_finalized_params(
            runner_param_info, action_param_info, params, {"user": None}
        )
        self.assertEquals(result[0]["r1"], params["r1"])
        self.assertEquals(result[0]["r2"], params["r2"])

        params = {}
        runner_param_info = {"r1": {"default": "{{r3}}"}, "r2": {"default": "{{r3}}"}}
        action_param_info = {}
        result2 = param_utils.get_finalized_params(
            runner_param_info, action_param_info, params, {"user": None}
        )
        self.assertEquals(result2[0]["r1"], runner_param_info["r1"]["default"])
        self.assertEquals(result2[0]["r2"], runner_param_info["r2"]["default"])

    def test_get_finalized_params_no_double_rendering(self):
        params = {"r1": "{{ action_context.h1 }}{{ action_context.h2 }}"}
        runner_param_info = {"r1": {}}
        action_param_info = {}
        action_context = {"h1": "{", "h2": "{ missing }}", "user": None}
        r_runner_params, r_action_params = param_utils.get_finalized_params(
            runner_param_info, action_param_info, params, action_context
        )
        self.assertEqual(r_runner_params, {"r1": "{{ missing }}"})
        self.assertEqual(r_action_params, {})

    def test_get_finalized_params_jinja_filters(self):
        params = {"cmd": 'echo {{"1.6.0" | version_bump_minor}}'}
        runner_param_info = {"r1": {}}
        action_param_info = {"cmd": {}}
        action_context = {"user": None}

        r_runner_params, r_action_params = param_utils.get_finalized_params(
            runner_param_info, action_param_info, params, action_context
        )

        self.assertEqual(r_action_params["cmd"], "echo 1.7.0")

    def test_get_finalized_params_param_rendering_failure(self):
        params = {"cmd": "{{a2.foo}}", "a2": "test"}
        action_param_info = {"cmd": {}, "a2": {}}

        expected_msg = 'Failed to render parameter "cmd": .*'
        self.assertRaisesRegex(
            ParamException,
            expected_msg,
            param_utils.get_finalized_params,
            runnertype_parameter_info={},
            action_parameter_info=action_param_info,
            liveaction_parameters=params,
            action_context={"user": None},
        )

    def test_get_finalized_param_object_contains_template_notation_in_the_value(self):
        runner_param_info = {"r1": {}}
        action_param_info = {
            "params": {
                "type": "object",
                "default": {"host": "{{host}}", "port": "{{port}}", "path": "/bar"},
            }
        }
        params = {"host": "lolcathost", "port": 5555}
        action_context = {"user": None}

        r_runner_params, r_action_params = param_utils.get_finalized_params(
            runner_param_info, action_param_info, params, action_context
        )

        expected_params = {"host": "lolcathost", "port": 5555, "path": "/bar"}
        self.assertEqual(r_action_params["params"], expected_params)

    def test_cast_param_referenced_action_doesnt_exist(self):
        # Make sure the function throws if the action doesnt exist
        expected_msg = 'Action with ref "foo.doesntexist" doesn\'t exist'
        self.assertRaisesRegex(
            ValueError,
            expected_msg,
            action_param_utils.cast_params,
            action_ref="foo.doesntexist",
            params={},
        )

    def test_get_finalized_params_with_config(self):
        with mock.patch(
            "st2common.util.config_loader.ContentPackConfigLoader"
        ) as config_loader:
            config_loader().get_config.return_value = {
                "generic_config_param": "So generic"
            }

            params = {
                "config_param": "{{config_context.generic_config_param}}",
            }
            liveaction_db = self._get_liveaction_model(params, True)

            _, action_params = param_utils.get_finalized_params(
                ParamsUtilsTest.runnertype_db.runner_parameters,
                ParamsUtilsTest.action_db.parameters,
                liveaction_db.parameters,
                liveaction_db.context,
            )
            self.assertEqual(action_params.get("config_param"), "So generic")

    def test_get_config(self):
        with mock.patch(
            "st2common.util.config_loader.ContentPackConfigLoader"
        ) as config_loader:
            mock_config_return = {"generic_config_param": "So generic"}

            config_loader().get_config.return_value = mock_config_return

            self.assertEqual(get_config(None, None), {})
            self.assertEqual(get_config("pack", None), {})
            self.assertEqual(get_config(None, "user"), {})
            self.assertEqual(get_config("pack", "user"), mock_config_return)

            config_loader.assert_called_with(pack_name="pack", user="user")
            config_loader().get_config.assert_called_once()

    def _get_liveaction_model(self, params, with_config_context=False):
        status = "initializing"
        start_timestamp = date_utils.get_datetime_utc_now()
        action_ref = ResourceReference(
            name=ParamsUtilsTest.action_db.name, pack=ParamsUtilsTest.action_db.pack
        ).ref
        liveaction_db = LiveActionDB(
            status=status,
            start_timestamp=start_timestamp,
            action=action_ref,
            parameters=params,
        )
        liveaction_db.context = {
            "api_user": "noob",
            "source_channel": "reddit",
        }

        if with_config_context:
            liveaction_db.context.update({"pack": "generic", "user": "st2admin"})

        return liveaction_db

    def test_get_value_from_datastore_through_render_live_params(self):
        # Register datastore value to be refered by this test-case
        register_kwargs = [
            {"name": "test_key", "value": "foo"},
            {"name": "user1:test_key", "value": "bar", "scope": FULL_USER_SCOPE},
            {
                "name": "%s:test_key" % cfg.CONF.system_user.user,
                "value": "baz",
                "scope": FULL_USER_SCOPE,
            },
        ]
        for kwargs in register_kwargs:
            KeyValuePair.add_or_update(KeyValuePairDB(**kwargs))

        # Assert that datastore value can be got via the Jinja expression from individual scopes.
        context = {"user": "user1"}
        param = {
            "system_value": {"default": "{{ st2kv.system.test_key }}"},
            "user_value": {"default": "{{ st2kv.user.test_key }}"},
        }
        live_params = param_utils.render_live_params(
            runner_parameters={},
            action_parameters=param,
            params={},
            action_context=context,
        )

        self.assertEqual(live_params["system_value"], "foo")
        self.assertEqual(live_params["user_value"], "bar")

        # Assert that datastore value in the user-scope that is registered by user1
        # cannot be got by the operation of user2.
        context = {"user": "user2"}
        param = {"user_value": {"default": "{{ st2kv.user.test_key }}"}}
        live_params = param_utils.render_live_params(
            runner_parameters={},
            action_parameters=param,
            params={},
            action_context=context,
        )

        self.assertEqual(live_params["user_value"], "")

        # Assert that system-user's scope is selected when user and api_user parameter specified
        context = {}
        param = {"user_value": {"default": "{{ st2kv.user.test_key }}"}}
        live_params = param_utils.render_live_params(
            runner_parameters={},
            action_parameters=param,
            params={},
            action_context=context,
        )

        self.assertEqual(live_params["user_value"], "baz")

    def test_get_live_params_with_additional_context(self):
        runner_param_info = {"r1": {"default": "some"}}
        action_param_info = {"r2": {"default": "{{ r1 }}"}}
        params = {"r3": "lolcathost", "r1": "{{ additional.stuff }}"}
        action_context = {"user": None}
        additional_contexts = {"additional": {"stuff": "generic"}}

        live_params = param_utils.render_live_params(
            runner_param_info,
            action_param_info,
            params,
            action_context,
            additional_contexts,
        )

        expected_params = {"r1": "generic", "r2": "generic", "r3": "lolcathost"}
        self.assertEqual(live_params, expected_params)

    def test_cyclic_dependency_friendly_error_message(self):
        runner_param_info = {
            "r1": {
                "default": "some",
                "cyclic": "cyclic value",
                "morecyclic": "cyclic value",
            }
        }
        action_param_info = {"r2": {"default": "{{ r1 }}"}}
        params = {
            "r3": "lolcathost",
            "cyclic": "{{ cyclic }}",
            "morecyclic": "{{ morecyclic }}",
        }
        action_context = {"user": None}

        expected_msg = (
            "Cyclic dependency found in the following variables: cyclic, morecyclic"
        )
        self.assertRaisesRegex(
            ParamException,
            expected_msg,
            param_utils.render_live_params,
            runner_param_info,
            action_param_info,
            params,
            action_context,
        )

    def test_unsatisfied_dependency_friendly_error_message(self):
        runner_param_info = {
            "r1": {
                "default": "some",
            }
        }
        action_param_info = {"r2": {"default": "{{ r1 }}"}}
        params = {
            "r3": "lolcathost",
            "r4": "{{ variable_not_defined }}",
        }
        action_context = {"user": None}

<<<<<<< HEAD
        result = param_utils.render_live_params(
            runner_param_info, action_param_info, params, action_context
=======
        expected_msg = 'Dependency unsatisfied in variable "variable_not_defined"'
        self.assertRaisesRegex(
            ParamException,
            expected_msg,
            param_utils.render_live_params,
            runner_param_info,
            action_param_info,
            params,
            action_context,
>>>>>>> 6326a857
        )
        self.assertEquals(result["r4"], params["r4"])

    def test_add_default_templates_to_live_params(self):
        """Test addition of template values in defaults to live params"""

        # Ensure parameter is skipped if the parameter has immutable set to true in schema
        schemas = [
            {
                "templateparam": {
                    "default": "{{ 3 | int }}",
                    "type": "integer",
                    "immutable": True,
                }
            }
        ]
        context = {"templateparam": "3"}
        result = param_utils._cast_params_from({}, context, schemas)
        self.assertEqual(result, {})

        # Test with no live params, and two parameters - one should make it through because
        # it was a template, and the other shouldn't because its default wasn't a template
        schemas = [{"templateparam": {"default": "{{ 3 | int }}", "type": "integer"}}]
        context = {"templateparam": "3"}
        result = param_utils._cast_params_from({}, context, schemas)
        self.assertEqual(result, {"templateparam": 3})

        # Ensure parameter is skipped if the value in context is identical to default
        schemas = [{"nottemplateparam": {"default": "4", "type": "integer"}}]
        context = {
            "nottemplateparam": "4",
        }
        result = param_utils._cast_params_from({}, context, schemas)
        self.assertEqual(result, {})

        # Ensure parameter is skipped if the parameter doesn't have a default
        schemas = [{"nottemplateparam": {"type": "integer"}}]
        context = {
            "nottemplateparam": "4",
        }
        result = param_utils._cast_params_from({}, context, schemas)
        self.assertEqual(result, {})

        # Skip if the default value isn't a Jinja expression
        schemas = [{"nottemplateparam": {"default": "5", "type": "integer"}}]
        context = {
            "nottemplateparam": "4",
        }
        result = param_utils._cast_params_from({}, context, schemas)
        self.assertEqual(result, {})

        # Ensure parameter is skipped if the parameter is being overridden
        schemas = [{"templateparam": {"default": "{{ 3 | int }}", "type": "integer"}}]
        context = {
            "templateparam": "4",
        }
        result = param_utils._cast_params_from({"templateparam": "4"}, context, schemas)
        self.assertEqual(result, {"templateparam": 4})

    def test_render_final_params_and_shell_script_action_command_strings(self):
        runner_parameters = {}
        action_db_parameters = {
            "project": {
                "type": "string",
                "default": "st2",
                "position": 0,
            },
            "version": {"type": "string", "position": 1, "required": True},
            "fork": {
                "type": "string",
                "position": 2,
                "default": "StackStorm",
            },
            "branch": {
                "type": "string",
                "position": 3,
                "default": "master",
            },
            "update_changelog": {"type": "boolean", "position": 4, "default": False},
            "local_repo": {
                "type": "string",
                "position": 5,
            },
        }
        context = {}

        # 1. All default values used
        live_action_db_parameters = {
            "project": "st2flow",
            "version": "3.0.0",
            "fork": "StackStorm",
            "local_repo": "/tmp/repo",
        }

        runner_params, action_params = param_utils.render_final_params(
            runner_parameters, action_db_parameters, live_action_db_parameters, context
        )

        self.assertDictEqual(
            action_params,
            {
                "project": "st2flow",
                "version": "3.0.0",
                "fork": "StackStorm",
                "branch": "master",  # default value used
                "update_changelog": False,  # default value used
                "local_repo": "/tmp/repo",
            },
        )

        # 2. Some default values used
        live_action_db_parameters = {
            "project": "st2web",
            "version": "3.1.0",
            "fork": "StackStorm1",
            "update_changelog": True,
            "local_repo": "/tmp/repob",
        }

        runner_params, action_params = param_utils.render_final_params(
            runner_parameters, action_db_parameters, live_action_db_parameters, context
        )

        self.assertDictEqual(
            action_params,
            {
                "project": "st2web",
                "version": "3.1.0",
                "fork": "StackStorm1",
                "branch": "master",  # default value used
                "update_changelog": True,  # default value used
                "local_repo": "/tmp/repob",
            },
        )

        # 3. None is specified for a boolean parameter, should use a default
        live_action_db_parameters = {
            "project": "st2rbac",
            "version": "3.2.0",
            "fork": "StackStorm2",
            "update_changelog": None,
            "local_repo": "/tmp/repoc",
        }

        runner_params, action_params = param_utils.render_final_params(
            runner_parameters, action_db_parameters, live_action_db_parameters, context
        )

        self.assertDictEqual(
            action_params,
            {
                "project": "st2rbac",
                "version": "3.2.0",
                "fork": "StackStorm2",
                "branch": "master",  # default value used
                "update_changelog": False,  # default value used
                "local_repo": "/tmp/repoc",
            },
        )<|MERGE_RESOLUTION|>--- conflicted
+++ resolved
@@ -778,10 +778,9 @@
         }
         action_context = {"user": None}
 
-<<<<<<< HEAD
         result = param_utils.render_live_params(
-            runner_param_info, action_param_info, params, action_context
-=======
+            runner_param_info, action_param_info, params, action_context)
+
         expected_msg = 'Dependency unsatisfied in variable "variable_not_defined"'
         self.assertRaisesRegex(
             ParamException,
@@ -790,8 +789,7 @@
             runner_param_info,
             action_param_info,
             params,
-            action_context,
->>>>>>> 6326a857
+            action_context
         )
         self.assertEquals(result["r4"], params["r4"])
 
