--- conflicted
+++ resolved
@@ -26,13 +26,9 @@
 from st2common.util.sandboxing import get_sandbox_python_path
 from st2common.util.sandboxing import get_sandbox_python_path_for_python_action
 from st2common.util.sandboxing import get_sandbox_python_binary_path
-<<<<<<< HEAD
 from st2common.util.sandboxing import clear_virtualenv_prefix
 from st2common.util.sandboxing import get_virtualenv_prefix
 from st2common.util.sandboxing import set_virtualenv_prefix
-from st2common.util.sandboxing import is_pack_virtualenv_using_python3
-=======
->>>>>>> 71e0cdf4
 
 import st2tests.config as tests_config
 
@@ -147,98 +143,4 @@
         python_path = get_sandbox_python_path(inherit_from_parent=True,
                                               inherit_parent_virtualenv=True)
         self.assertEqual(python_path, ':/data/test1:/data/test2:%s/virtualenvtest' %
-<<<<<<< HEAD
-                         (sys.prefix))
-
-    @mock.patch('os.path.exists', mock.Mock(return_value=True))
-    @mock.patch('os.path.isdir', mock.Mock(return_value=True))
-    @mock.patch('os.listdir', mock.Mock(return_value=['python3.6']))
-    @mock.patch('st2common.util.sandboxing.get_python_lib')
-    @mock.patch('st2common.util.sandboxing.get_pack_base_path',
-                mock.Mock(return_value='/tmp/packs/dummy_pack'))
-    @mock.patch('st2common.util.sandboxing.get_sandbox_virtualenv_path',
-                mock.Mock(return_value='/tmp/virtualenvs/dummy_pack'))
-    def test_get_sandbox_python_path_for_python_action_python3_used_for_venv(self,
-            mock_get_python_lib):
-        self.assertTrue(is_pack_virtualenv_using_python3(pack='dummy_pack')[0])
-
-        # No inheritance
-        python_path = get_sandbox_python_path_for_python_action(pack='dummy_pack',
-                                                                inherit_from_parent=False,
-                                                                inherit_parent_virtualenv=False)
-
-        split = python_path.strip(':').split(':')
-        self.assertEqual(len(split), 4)
-
-        # First entry should be system lib/python3 dir
-        self.assertIn('/usr/lib/python3.6', split[0])
-
-        # Second entry should be lib/python3 dir from venv
-        self.assertIn('virtualenvs/dummy_pack/lib/python3.6', split[1])
-
-        # Third entry should be python3 site-packages dir from venv
-        self.assertIn('virtualenvs/dummy_pack/lib/python3.6/site-packages', split[2])
-
-        # Fourth entry should be actions/lib dir from pack root directory
-        self.assertIn('packs/dummy_pack/actions/lib/', split[3])
-
-        # Inherit python path from current process
-        # Mock the current process python path
-        os.environ['PYTHONPATH'] = ':/data/test1:/data/test2'
-
-        python_path = get_sandbox_python_path_for_python_action(pack='dummy_pack',
-                                                                inherit_from_parent=True,
-                                                                inherit_parent_virtualenv=False)
-        expected = ('/usr/lib/python3.6:'
-                    '/tmp/virtualenvs/dummy_pack/lib/python3.6:'
-                    '/tmp/virtualenvs/dummy_pack/lib/python3.6/site-packages:'
-                    '/tmp/packs/dummy_pack/actions/lib/::/data/test1:/data/test2')
-        self.assertEqual(python_path, expected)
-
-        # Inherit from current process and from virtualenv (not running inside virtualenv)
-        clear_virtualenv_prefix()
-
-        python_path = get_sandbox_python_path(inherit_from_parent=True,
-                                              inherit_parent_virtualenv=False)
-        self.assertEqual(python_path, ':/data/test1:/data/test2')
-
-        # Inherit from current process and from virtualenv (running inside virtualenv)
-        sys.real_prefix = '/usr'
-        mock_get_python_lib.return_value = sys.prefix + '/virtualenvtest'
-        python_path = get_sandbox_python_path_for_python_action(pack='dummy_pack',
-                                                                inherit_from_parent=True,
-                                                                inherit_parent_virtualenv=True)
-
-        expected = ('/usr/lib/python3.6:'
-                    '/tmp/virtualenvs/dummy_pack/lib/python3.6:'
-                    '/tmp/virtualenvs/dummy_pack/lib/python3.6/site-packages:'
-                    '/tmp/packs/dummy_pack/actions/lib/::/data/test1:/data/test2:'
-                    '%s/virtualenvtest' % (sys.prefix))
-        self.assertEqual(python_path, expected)
-
-        # Custom prefix specified in the config
-        cfg.CONF.set_override(name='python3_prefix', override='/opt/lib',
-                              group='actionrunner')
-
-        # No inheritance
-        python_path = get_sandbox_python_path_for_python_action(pack='dummy_pack',
-                                                                inherit_from_parent=False,
-                                                                inherit_parent_virtualenv=False)
-
-        split = python_path.strip(':').split(':')
-        self.assertEqual(len(split), 4)
-
-        # First entry should be system lib/python3 dir
-        self.assertIn('/opt/lib/python3.6', split[0])
-
-        # Second entry should be lib/python3 dir from venv
-        self.assertIn('virtualenvs/dummy_pack/lib/python3.6', split[1])
-
-        # Third entry should be python3 site-packages dir from venv
-        self.assertIn('virtualenvs/dummy_pack/lib/python3.6/site-packages', split[2])
-
-        # Fourth entry should be actions/lib dir from pack root directory
-        self.assertIn('packs/dummy_pack/actions/lib/', split[3])
-=======
-                         (sys.prefix))
->>>>>>> 71e0cdf4
+                         (sys.prefix))