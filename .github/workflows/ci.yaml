name: CI

on:
  push:
    branches:
      # only on merges to master branch
      - master
      # and version branches, which only include minor versions (eg: v3.4)
      - v[0-9]+.[0-9]+
    tags:
      # also version tags, which include bugfix releases (eg: v3.4.0)
      - v[0-9]+.[0-9]+.[0-9]+
  pull_request:
    type: [opened, reopened, edited]
    branches:
      # Only for PRs targeting those branches
      - master
      - v[0-9]+.[0-9]+
  schedule:
    # run every night at midnight
    - cron:  '0 0 * * *'

jobs:
  # TODO: Fix the required checks!
  #       When the pre_job triggers and skips builds, it prevents merging the PR because
  #       the required checks are reported as skipped instead of passed.
  # Special job which automatically cancels old runs for the same branch, prevents runs for the
  # same file set which has already passed, etc.
  pre_job:
    name: Skip Duplicate Jobs Pre Job
    runs-on: ubuntu-20.04
    outputs:
      should_skip: ${{ steps.skip_check.outputs.should_skip }}
    steps:
      - id: skip_check
        uses: fkirc/skip-duplicate-actions@4c656bbdb6906310fa6213604828008bc28fe55d # v3.3.0
        with:
          cancel_others: 'true'
          github_token: ${{ github.token }}

  # Lint checks which don't depend on any service containes, etc. to be running.
  lint-checks:
    needs: pre_job
    if: false # generally won't work w/ pants venv
    # NOTE: We always want to run job on master since we run some additional checks there (code
    # coverage, etc)
    # if: ${{ needs.pre_job.outputs.should_skip != 'true' || github.ref == 'refs/heads/master' }}
    name: '${{ matrix.name }} - Python ${{ matrix.python-version-short }}'
    runs-on: ubuntu-20.04
    strategy:
      fail-fast: false
      matrix:
        # NOTE: To speed the CI run, we split unit and integration tests into multiple jobs where
        # each job runs subset of tests.
        # NOTE: We need to use full Python version as part of Python deps cache key otherwise
        # setup virtualenv step will fail.
        include:
          - name: 'Lint Checks (black, flake8, etc.)'
            task: 'ci-checks'
            python-version-short: '3.8'
            python-version: '3.8.10'
          - name: 'Compile (pip deps, pylint, etc.)'
            task: 'ci-compile'
            python-version-short: '3.8'
            python-version: '3.8.10'
          - name: 'Lint Checks (black, flake8, etc.)'
            task: 'ci-checks'
            python-version-short: '3.9'
            python-version: '3.9.14'
          - name: 'Compile (pip deps, pylint, etc.)'
            task: 'ci-compile'
            python-version-short: '3.9'
            python-version: '3.9.14'

    env:
      # the python binary used by the Makefile
      PYTHON_VERSION: 'python${{ matrix.python-version-short }}'

      TASK: '${{ matrix.task }}'
      COLUMNS: '120'
      PYLINT_CONCURRENCY: '6'
    steps:
      - name: Checkout repository
<<<<<<< HEAD
        uses: actions/checkout@v2
        with:
          # a test uses a submodule, and pants needs access to it to calculate deps.
          submodules: 'true'
=======
        uses: actions/checkout@v4
>>>>>>> 180deff2
      - name: Custom Environment Setup
        run: |
          ./scripts/github/setup-environment.sh
      - name: 'Set up Python (${{ matrix.python-version }})'
        uses: actions/setup-python@v5
        with:
          python-version: '${{ matrix.python-version }}'
<<<<<<< HEAD
      #- name: Cache Python Dependencies
      #  uses: actions/cache@v2
      #  with:
      #    path: |
      #      ~/.cache/pip
      #      virtualenv
      #      ~/virtualenv
      #    # TODO: maybe make the virtualenv a partial cache to exclude st2*?
      #    # !virtualenv/lib/python*/site-packages/st2*
      #    # !virtualenv/bin/st2*
      #    key: ${{ runner.os }}-v4-python-${{ matrix.python-version }}-${{ hashFiles('requirements.txt', 'test-requirements.txt') }}
      #    # Don't use alternative key as if requirements.txt has altered we
      #    # don't want to retrieve previous cache
      #    #restore-keys: |
      #    #  ${{ runner.os }}-v4-python-${{ matrix.python }}-
=======
      - name: Cache Python Dependencies
        uses: actions/cache@v4
        with:
          path: |
            ~/.cache/pip
            virtualenv
            ~/virtualenv
          # TODO: maybe make the virtualenv a partial cache to exclude st2*?
          # !virtualenv/lib/python*/site-packages/st2*
          # !virtualenv/bin/st2*
          key: ${{ runner.os }}-v5-python-${{ matrix.python-version }}-${{ hashFiles('requirements.txt', 'test-requirements.txt', 'lockfiles/*.lock') }}
          # Don't use alternative key as if requirements.txt has altered we
          # don't want to retrieve previous cache
          #restore-keys: |
          #  ${{ runner.os }}-v5-python-${{ matrix.python }}-
>>>>>>> 180deff2
      - name: Cache APT Dependencies
        id: cache-apt-deps
        uses: actions/cache@v4
        with:
          path: |
            ~/apt_cache
          key: ${{ runner.os }}-v8-apt-${{ hashFiles('scripts/github/apt-packages.txt') }}
          restore-keys: |
            ${{ runner.os }}-v8-apt-
      - name: Install APT Depedencies
        env:
          CACHE_HIT: ${{steps.cache-apt-deps.outputs.cache-hit}}
        run: |
          # install dev dependencies for Python YAML and LDAP packages
          # https://github.com/StackStorm/st2-auth-ldap
          ./scripts/github/install-apt-packages-use-cache.sh

      - name: Initialize Pants and its GHA caches
        uses: pantsbuild/actions/init-pants@v6-scie-pants
        # This action adds an env var to make pants use both pants.ci.toml & pants.toml.
        # This action also creates 3 GHA caches (1 is optional).
        # - `pants-setup` has the bootsrapped pants install
        # - `pants-named-caches` has pip/wheel and PEX caches
        # - `pants-lmdb-store` has the fine-grained process cache.
        #   If we ever use a remote cache, then we can drop this.
        #   Otherwise, we may need an additional workflow or job to delete old caches
        #   if they are not expiring fast enough, and we hit the GHA 10GB per repo max.
        with:
          base-branch: master
          # To ignore a bad cache, bump the cache* integer.
          gha-cache-key: cache0
          # This hash should include all of our lockfiles so that the pip/pex caches
          # get invalidated on any transitive dependency update.
          named-caches-hash: ${{ hashFiles('lockfiles/*.lock') }}
          # enable the optional lmdb_store cache since we're not using remote caching.
          cache-lmdb-store: 'true'
          # install whatever version of python we need for our in-repo pants-plugins
          setup-python-for-plugins: 'true'

      - name: Install virtualenv
        run: |
          ./scripts/github/install-virtualenv.sh
      - name: Install requirements
        run: |
          ./scripts/ci/install-requirements.sh
      - name: Print versions
        run: |
          ./scripts/ci/print-versions.sh
      - name: make
        # use: script -e -c to print colors
        timeout-minutes: 7
        run: |
          script -e -c "make ${TASK}"
      - name: Nightly
        # Run any additional nightly checks only as part of a nightly (cron) build
        if: "${{ env.IS_NIGHTLY_BUILD == 'yes' }}"
        run: |
          ./scripts/ci/run-nightly-make-task-if-exists.sh "${TASK}"

      - name: Upload pants log
        uses: actions/upload-artifact@v2
        with:
          name: pants-log-py${{ matrix.python-version }}-nose-${{ matrix.nosetests_node_index }}
          path: .pants.d/pants.log
        if: always()  # We want the log even on failures.

  self-check:
    needs: pre_job
    name: '${{ matrix.name }} - Python ${{ matrix.python-version-short }}'
    runs-on: ubuntu-20.04
    strategy:
      fail-fast: false
      matrix:
        include:
          - name: 'Self-check on Python 3.8'
            python-version-short: '3.8'
            python-version: '3.8.14'
    services:
      mongo:
        image: mongo:4.4
        ports:
          - 27017:27017

      rabbitmq:
        image: rabbitmq:3.8-management
        options: >-
          --name rabbitmq
        ports:
            - 5671:5671/tcp   # AMQP SSL port
            - 5672:5672/tcp   # AMQP standard port
            - 15672:15672/tcp # Management: HTTP, CLI

    env:
      # the python binary used by the Makefile
      PYTHON_VERSION: 'python${{ matrix.python-version-short }}'

      # CI st2.conf (with ST2_CI_USER user instead of stanley)
      ST2_CONF: 'conf/st2.ci.conf'

      # Name of the user who is running the CI (on GitHub Actions this is 'runner')
      ST2_CI_USER: 'runner'

      # GitHub is juggling how to set vars for multiple shells. Protect our PATH assumptions.
      PATH: /home/runner/.local/bin:/usr/local/sbin:/usr/local/bin:/usr/sbin:/usr/bin:/sbin:/bin

      # Space separated list of tests to be skipped if the self-check is running in GitHub Actions
      TESTS_TO_SKIP: "tests.test_quickstart_rules tests.test_run_pack_tests_tool"
    steps:
      - name: Checkout repository
<<<<<<< HEAD
        uses: actions/checkout@v2
        with:
          # a test uses a submodule, and pants needs access to it to calculate deps.
          submodules: 'true'
=======
        uses: actions/checkout@v4
>>>>>>> 180deff2
      - name: Custom Environment Setup
        run: |
          ./scripts/github/setup-environment.sh
      - name: 'Set up Python (${{ matrix.python-version }})'
        uses: actions/setup-python@v5
        with:
          python-version: '${{ matrix.python-version }}'
<<<<<<< HEAD
      #- name: Cache Python Dependencies
      #  uses: actions/cache@v2
      #  with:
      #    path: |
      #      ~/.cache/pip
      #      virtualenv
      #      ~/virtualenv
      #    # TODO: maybe make the virtualenv a partial cache to exclude st2*?
      #    # !virtualenv/lib/python*/site-packages/st2*
      #    # !virtualenv/bin/st2*
      #    key: ${{ runner.os }}-v3-python-${{ matrix.python-version }}-${{ hashFiles('requirements.txt', 'test-requirements.txt') }}
      #    restore-keys: |
      #      ${{ runner.os }}-python-${{ matrix.python }}-
=======
      - name: Cache Python Dependencies
        uses: actions/cache@v4
        with:
          path: |
            ~/.cache/pip
            virtualenv
            ~/virtualenv
          # TODO: maybe make the virtualenv a partial cache to exclude st2*?
          # !virtualenv/lib/python*/site-packages/st2*
          # !virtualenv/bin/st2*
          key: ${{ runner.os }}-v5-python-${{ matrix.python-version }}-${{ hashFiles('requirements.txt', 'test-requirements.txt', 'lockfiles/*.lock') }}
          restore-keys: |
            ${{ runner.os }}-python-${{ matrix.python }}-
>>>>>>> 180deff2
      - name: Cache APT Dependencies
        id: cache-apt-deps
        uses: actions/cache@v4
        with:
          path: |
            ~/apt_cache
          key: ${{ runner.os }}-v8-apt-${{ hashFiles('scripts/github/apt-packages.txt') }}
          restore-keys: |
            ${{ runner.os }}-v8-apt-
      - name: Install APT Depedencies
        env:
          CACHE_HIT: ${{steps.cache-apt-deps.outputs.cache-hit}}
        run: |
          cat /etc/environment
          # install dev dependencies for Python YAML and LDAP packages
          # https://github.com/StackStorm/st2-auth-ldap
          ./scripts/github/install-apt-packages-use-cache.sh

      - name: Initialize Pants and its GHA caches
        uses: pantsbuild/actions/init-pants@v6-scie-pants
        # This action adds an env var to make pants use both pants.ci.toml & pants.toml.
        # This action also creates 3 GHA caches (1 is optional).
        # - `pants-setup` has the bootsrapped pants install
        # - `pants-named-caches` has pip/wheel and PEX caches
        # - `pants-lmdb-store` has the fine-grained process cache.
        #   If we ever use a remote cache, then we can drop this.
        #   Otherwise, we may need an additional workflow or job to delete old caches
        #   if they are not expiring fast enough, and we hit the GHA 10GB per repo max.
        with:
          base-branch: master
          # To ignore a bad cache, bump the cache* integer.
          gha-cache-key: cache0
          # This hash should include all of our lockfiles so that the pip/pex caches
          # get invalidated on any transitive dependency update.
          named-caches-hash: ${{ hashFiles('lockfiles/*.lock') }}
          # enable the optional lmdb_store cache since we're not using remote caching.
          cache-lmdb-store: 'true'
          # install whatever version of python we need for our in-repo pants-plugins
          setup-python-for-plugins: 'true'

      - name: Install virtualenv
        run: |
          ./scripts/github/install-virtualenv.sh
      - name: Install requirements
        run: |
          ./scripts/ci/install-requirements.sh
      - name: Run Redis Service Container
        timeout-minutes: 2
        run: |
          docker run --rm --detach -p 127.0.0.1:6379:6379/tcp --name redis redis:latest
          until [ "$(docker inspect -f {{.State.Running}} redis)" == "true" ]; do sleep 0.1; done
      - name: Setup Tests
        run: |
          # prep a ci-specific dev conf file that uses runner instead of stanley
          # this user is the username of the user in GitHub actions, used for SSH, etc during
          # integration tests (important)
          cp conf/st2.dev.conf "${ST2_CONF}"
          sed -i -e "s,/home/vagrant/.ssh/stanley_rsa,/home/stanley/.ssh/stanley_rsa," "${ST2_CONF}"

          sudo -E ./scripts/ci/add-itest-user-key.sh
      - name: Permissions Workaround
        run: |
          sudo ST2_CI_REPO_PATH="${ST2_CI_REPO_PATH}" scripts/ci/permissions-workaround.sh
      - name: Reconfigure RabbitMQ
        # bitnami image allows (see bitnami/rabbitmq readme):
        # Here we're copying a rabbitmq.config file which won't do anything.
        # We need to switch to custom.conf or advanced.config.
        timeout-minutes: 2  # may die if rabbitmq fails to start
        run: |
          ./scripts/github/configure-rabbitmq.sh
      - name: Print versions
        run: |
          ./scripts/ci/print-versions.sh
      - name: make
        timeout-minutes: 14  # may die if rabbitmq fails to start
        # use: script -e -c to print colors
        run: |
          script -e -c "make .ci-prepare-integration" && exit 0
      - name: Extend the path for upcoming tasks
        # pants uses PEP 660 editable wheels to add our code to the virtualenv.
        # But PEP 660 editable wheels do not include 'scripts'.
        # https://peps.python.org/pep-0660/#limitations
        # So, we need to include each bin dir in PATH instead of virtualenv/bin.
        run: |
          for component_bin in ${GITHUB_WORKSPACE}/st2*/bin; do
          echo ${component_bin} | tee -a $GITHUB_PATH
          done
          echo ${GITHUB_WORKSPACE}/virtualenv/bin | tee -a $GITHUB_PATH
      - name: Create symlinks to find the binaries when running st2 actions
        # st2 is actually a console_script entry point, not just a 'script'
        # so it IS included in the virtualenv. But, st2-run-pack-tests is not.
        run: |
          ln -s ${GITHUB_WORKSPACE}/virtualenv/bin/st2 /usr/local/bin/st2
          ln -s ${GITHUB_WORKSPACE}/st2common/bin/st2-run-pack-tests /usr/local/bin/st2-run-pack-tests
# st2client already installed by pants in the virtualenv.
#      - name: Install st2client
#        timeout-minutes: 5
#        run: |
#          cd ./st2client
#          pip3 install --upgrade pip
#          python3 setup.py develop
      - name: Run self-verification script
        env:
          ST2_CONF: /home/runner/work/st2/st2/conf/st2.ci.conf
        run: |
          sudo -E ST2_AUTH_TOKEN=$(st2 auth testu -p 'testp' -t) PATH=${PATH} st2common/bin/st2-self-check
      - name: Compress Service Logs Before upload
        if: ${{ failure() }}
        run: |
          ./tools/launchdev.sh stop # stop st2 before collecting logs
          tar cvzpf logs.tar.gz logs/*
      - name: Upload StackStorm services Logs
        if: ${{ failure() }}
        uses: actions/upload-artifact@v4
        with:
          name: logs-py${{ matrix.python-version }}
          path: logs.tar.gz
          retention-days: 7
      - name: Stop Redis Service Container
        if: "${{ always() }}"
        run: docker rm --force redis || true

      - name: Upload pants log
        uses: actions/upload-artifact@v2
        with:
          name: pants-log-py${{ matrix.python-version }}-nose-${{ matrix.nosetests_node_index }}
          path: .pants.d/pants.log
        if: always()  # We want the log even on failures.

  unit-tests:
    needs: pre_job
    # NOTE: We always want to run job on master since we run some additional checks there (code
    # coverage, etc)
    # NB: disabled. See TODO above pre_job
    # if: ${{ needs.pre_job.outputs.should_skip != 'true' || github.ref == 'refs/heads/master' }}
    name: '${{ matrix.name }} - Python ${{ matrix.python-version-short }}'
    runs-on: ubuntu-20.04
    strategy:
      fail-fast: false
      matrix:
        # NOTE: To speed the CI run, we split unit and integration tests into multiple jobs where
        # each job runs subset of tests.
        include:
          - name: 'Unit Tests (chunk 1)'
            task: 'ci-unit'
            nosetests_node_total: 2
            nosetests_node_index: 0
            python-version-short: '3.8'
            python-version: '3.8.10'
          - name: 'Unit Tests (chunk 2)'
            task: 'ci-unit'
            nosetests_node_total: 2
            nosetests_node_index: 1
            python-version-short: '3.8'
            python-version: '3.8.10'
          - name: 'Unit Tests (chunk 1)'
            task: 'ci-unit'
            nosetests_node_total: 2
            nosetests_node_index: 0
            python-version-short: '3.9'
            python-version: '3.9.14'
          - name: 'Unit Tests (chunk 2)'
            task: 'ci-unit'
            nosetests_node_total: 2
            nosetests_node_index: 1
            python-version-short: '3.9'
            python-version: '3.9.14'
          # This job is slow so we only run in on a daily basis
          # - name: 'Micro Benchmarks'
          #   task: 'micro-benchmarks'
          #   python-version: '3.6.13'
          #   nosetests_node_total: 1
          #  nosetests_node_ index: 0
    services:
      mongo:
        image: mongo:4.4
        ports:
          - 27017:27017

      rabbitmq:
        image: rabbitmq:3.8-management
        options: >-
          --name rabbitmq
        ports:
          - 5671:5671/tcp   # AMQP SSL port
          - 5672:5672/tcp   # AMQP standard port
          - 15672:15672/tcp # Management: HTTP, CLI

    env:
      TASK: '${{ matrix.task }}'
      PYTHON_VERSION_SHORT: '${{ matrix.python-version-short }}'
      NODE_TOTAL: '${{ matrix.nosetests_node_total }}'
      NODE_INDEX: '${{ matrix.nosetests_node_index }}'

      # the python binary used by the Makefile
      PYTHON_VERSION: 'python${{ matrix.python-version-short }}'

      # We need to explicitly specify terminal width otherwise some CLI tests fail on container
      # environments where small terminal size is used.
      COLUMNS: '120'

      # CI st2.conf (with ST2_CI_USER user instead of stanley)
      ST2_CONF: 'conf/st2.ci.conf'

      # Tell StackStorm that we are indeed in CI mode, previously we hard coded a Travis specific
      # environment variable in our test code, making it a PITA when we switch CI providers.
      # Now, we simply set this environment varible here in the CI portion of our testing and
      # it avoids any CI provider type lock-in.
      ST2_CI: 'true'

      # Name of the user who is running the CI (on GitHub Actions this is 'runner')
      ST2_CI_USER: 'runner'

      # GitHub is juggling how to set vars for multiple shells. Protect our PATH assumptions.
      PATH: /home/runner/.local/bin:/usr/local/sbin:/usr/local/bin:/usr/sbin:/usr/bin:/sbin:/bin
    steps:
      - name: Checkout repository
<<<<<<< HEAD
        uses: actions/checkout@v2
        with:
          # a test uses a submodule, and pants needs access to it to calculate deps.
          submodules: 'true'
=======
        uses: actions/checkout@v4
>>>>>>> 180deff2
      - name: Custom Environment Setup
        run: |
          ./scripts/github/setup-environment.sh
      - name: 'Set up Python (${{ matrix.python-version }})'
        uses: actions/setup-python@v5
        with:
          python-version: '${{ matrix.python-version }}'
<<<<<<< HEAD
      #- name: Cache Python Dependencies
      #  uses: actions/cache@v2
      #  with:
      #    path: |
      #      ~/.cache/pip
      #      virtualenv
      #      ~/virtualenv
      #    # TODO: maybe make the virtualenv a partial cache to exclude st2*?
      #    # !virtualenv/lib/python*/site-packages/st2*
      #    # !virtualenv/bin/st2*
      #    key: ${{ runner.os }}-v4-python-${{ matrix.python-version }}-${{ hashFiles('requirements.txt', 'test-requirements.txt') }}
      #    # Don't use alternative key as if requirements.txt has altered we
      #    # don't want to retrieve previous cache
      #    #restore-keys: |
      #    #  ${{ runner.os }}-v4-python-${{ matrix.python }}-
=======
      - name: Cache Python Dependencies
        uses: actions/cache@v4
        with:
          path: |
            ~/.cache/pip
            virtualenv
            ~/virtualenv
          # TODO: maybe make the virtualenv a partial cache to exclude st2*?
          # !virtualenv/lib/python*/site-packages/st2*
          # !virtualenv/bin/st2*
          key: ${{ runner.os }}-v5-python-${{ matrix.python-version }}-${{ hashFiles('requirements.txt', 'test-requirements.txt', 'lockfiles/*.lock') }}
          # Don't use alternative key as if requirements.txt has altered we
          # don't want to retrieve previous cache
          #restore-keys: |
          #  ${{ runner.os }}-v5-python-${{ matrix.python }}-
>>>>>>> 180deff2
      - name: Cache APT Dependencies
        id: cache-apt-deps
        uses: actions/cache@v4
        with:
          path: |
            ~/apt_cache
          key: ${{ runner.os }}-v8-apt-${{ hashFiles('scripts/github/apt-packages.txt') }}
          restore-keys: |
            ${{ runner.os }}-v8-apt-
      - name: Install APT Depedencies
        env:
          CACHE_HIT: ${{steps.cache-apt-deps.outputs.cache-hit}}
        run: |
          # install dev dependencies for Python YAML and LDAP packages
          # https://github.com/StackStorm/st2-auth-ldap
          ./scripts/github/install-apt-packages-use-cache.sh

      - name: Initialize Pants and its GHA caches
        uses: pantsbuild/actions/init-pants@v6-scie-pants
        # This action adds an env var to make pants use both pants.ci.toml & pants.toml.
        # This action also creates 3 GHA caches (1 is optional).
        # - `pants-setup` has the bootsrapped pants install
        # - `pants-named-caches` has pip/wheel and PEX caches
        # - `pants-lmdb-store` has the fine-grained process cache.
        #   If we ever use a remote cache, then we can drop this.
        #   Otherwise, we may need an additional workflow or job to delete old caches
        #   if they are not expiring fast enough, and we hit the GHA 10GB per repo max.
        with:
          base-branch: master
          # To ignore a bad cache, bump the cache* integer.
          gha-cache-key: cache0
          # This hash should include all of our lockfiles so that the pip/pex caches
          # get invalidated on any transitive dependency update.
          named-caches-hash: ${{ hashFiles('lockfiles/*.lock') }}
          # enable the optional lmdb_store cache since we're not using remote caching.
          cache-lmdb-store: 'true'
          # install whatever version of python we need for our in-repo pants-plugins
          setup-python-for-plugins: 'true'

      - name: Install virtualenv
        run: |
          ./scripts/github/install-virtualenv.sh
      - name: Install requirements
        run: |
          ./scripts/ci/install-requirements.sh
      - name: Setup Tests
        run: |
          # prep a ci-specific dev conf file that uses runner instead of stanley
          # this user is the username of the user in GitHub actions, used for SSH, etc during
          # integration tests (important)
          cp conf/st2.dev.conf "${ST2_CONF}" ; sed -i -e "s/stanley/${ST2_CI_USER}/" "${ST2_CONF}"

          sudo -E ./scripts/ci/add-itest-user-key.sh
      - name: Permissions Workaround
        run: |
          echo "$ST2_CI_REPO_PATH"
          sudo ST2_CI_REPO_PATH="${ST2_CI_REPO_PATH}" scripts/ci/permissions-workaround.sh
      - name: Reconfigure RabbitMQ
        if: "${{ env.TASK == 'ci-unit' || env.TASK == 'ci-integration' }}"
        # bitnami image allows (see bitnami/rabbitmq readme):
        # Here we're copying a rabbitmq.config file which won't do anything.
        # We need to switch to custom.conf or advanced.config.
        timeout-minutes: 2  # may die if rabbitmq fails to start
        run: |
          ./scripts/github/configure-rabbitmq.sh
      - name: Print versions
        run: |
          ./scripts/ci/print-versions.sh
      - name: make
        # use: script -e -c to print colors
        # TODO: Use dynamic timeout value based on the branch - for master we
        # need to use timeout x2 due to coverage overhead
        # timeout-minutes: 8
        timeout-minutes: 19
        run: |
          script -e -c "make ${TASK}"
      - name: Nightly
        # Run any additional nightly checks only as part of a nightly (cron) build
        if: "${{ env.IS_NIGHTLY_BUILD == 'yes' }}"
        run: |
          ./scripts/ci/run-nightly-make-task-if-exists.sh "${TASK}"
      - name: Codecov
        # NOTE: We only generate and submit coverage report for master and version branches and only when the build succeeds (default on GitHub Actions, this was not the case on Travis so we had to explicitly check success)
        if: "${{ success() && (env.ENABLE_COVERAGE == 'yes') && (env.PYTHON_VERSION_SHORT == '3.8')}}"
        run: |
          ./scripts/ci/submit-codecov-coverage.sh
        env:
          CODECOV_TOKEN: ${{ secrets.CODECOV_TOKEN }}

      - name: Upload pants log
        uses: actions/upload-artifact@v2
        with:
          name: pants-log-py${{ matrix.python-version }}-nose-${{ matrix.nosetests_node_index }}
          path: .pants.d/pants.log
        if: always()  # We want the log even on failures.

  integration-tests:
    needs: pre_job
    # NOTE: We always want to run job on master since we run some additional checks there (code
    # coverage, etc)
    # if: ${{ needs.pre_job.outputs.should_skip != 'true' || github.ref == 'refs/heads/master' }}
    name: '${{ matrix.name }} - Python ${{ matrix.python-version-short }}'
    runs-on: ubuntu-20.04
    strategy:
      fail-fast: false
      matrix:
        # NOTE: To speed the CI run, we split unit and integration tests into multiple jobs where
        # each job runs subset of tests.
        include:
          # We run pack tests here since they rely on some integration tests set
          # up (aka stanley user being present, etc.)
          - name: 'Pack Tests'
            task: 'ci-packs-tests'
            nosetests_node_total: 1
            nosetests_node_index: 0
            python-version-short: '3.8'
            python-version: '3.8.10'
          - name: 'Integration Tests (chunk 1)'
            task: 'ci-integration'
            nosetests_node_total: 2
            nosetests_node_index: 0
            python-version-short: '3.8'
            python-version: '3.8.10'
          - name: 'Integration Tests (chunk 2)'
            task: 'ci-integration'
            nosetests_node_total: 2
            nosetests_node_index: 1
            python-version-short: '3.8'
            python-version: '3.8.10'
          - name: 'Pack Tests'
            task: 'ci-packs-tests'
            nosetests_node_total: 1
            nosetests_node_index: 0
            python-version-short: '3.9'
            python-version: '3.9.14'
          - name: 'Integration Tests (chunk 1)'
            task: 'ci-integration'
            nosetests_node_total: 2
            nosetests_node_index: 0
            python-version-short: '3.9'
            python-version: '3.9.14'
          - name: 'Integration Tests (chunk 2)'
            task: 'ci-integration'
            nosetests_node_total: 2
            nosetests_node_index: 1
            python-version-short: '3.9'
            python-version: '3.9.14'
    services:
      mongo:
        image: mongo:4.4
        ports:
          - 27017:27017

      # In GHA, these services are started first before the code is checked out.
      # We use bitnami images to facilitate reconfiguring RabbitMQ during ci-integration tests.
      # We rely on custom config and SSL certs that are in the repo.
      # Many images require config in env vars (which we can't change during the test job)
      # or they require config in entrypoint args (which we can't override for GHA services)
      # bitnami builds ways to get config files from mounted volumes.
      rabbitmq:
        image: bitnami/rabbitmq:3.8
        volumes:
          - /home/runner/rabbitmq_conf:/bitnami/conf  # RABBITMQ_MOUNTED_CONF_DIR
        env:
          # tell bitnami/rabbitmq to enable this by default
          RABBITMQ_PLUGINS: rabbitmq_management
          RABBITMQ_USERNAME: guest
          RABBITMQ_PASSWORD: guest

        # These are strictly docker options, not entrypoint args (GHA restriction)
        options: >-
          --name rabbitmq

        ports:
          # These 6 ports are exposed by bitnami/rabbitmq (see https://www.rabbitmq.com/networking.html#ports)
          # host_port:container_port/protocol
          - 5671:5671/tcp   # AMQP SSL port
          - 5672:5672/tcp   # AMQP standard port
          - 15672:15672/tcp # Management: HTTP, CLI
          #- 15671:15671/tcp # Management: SSL port
          #- 25672:25672/tcp # inter-node or CLI
          #- 4369:4369/tcp   # epmd

      # Used for the coordination backend for integration tests
      # NOTE: To speed things up, we only start redis for integration tests
      # where it's needed
      # redis:
      #   # Docker Hub image
      #   image: redis
      #   # Set health checks to wait until redis has started
      #   options: >-
      #     --name "redis"
      #     --health-cmd "redis-cli ping"
      #     --health-interval 10s
      #     --health-timeout 5s
      #     --health-retries 5
      #   ports:
      #     - 6379:6379/tcp

    env:
      TASK: '${{ matrix.task }}'
      PYTHON_VERSION_SHORT: '${{ matrix.python-version-short }}'
      NODE_TOTAL: '${{ matrix.nosetests_node_total }}'
      NODE_INDEX: '${{ matrix.nosetests_node_index }}'

      # the python binary used by the Makefile
      PYTHON_VERSION: 'python${{ matrix.python-version-short }}'

      # We need to explicitly specify terminal width otherwise some CLI tests fail on container
      # environments where small terminal size is used.
      COLUMNS: '120'

      # CI st2.conf (with ST2_CI_USER user instead of stanley)
      ST2_CONF: 'conf/st2.ci.conf'

      # Tell StackStorm that we are indeed in CI mode, previously we hard coded a Travis specific
      # environment variable in our test code, making it a PITA when we switch CI providers.
      # Now, we simply set this environment varible here in the CI portion of our testing and
      # it avoids any CI provider type lock-in.
      ST2_CI: 'true'

      # Name of the user who is running the CI (on GitHub Actions this is 'runner')
      ST2_CI_USER: 'runner'

      # GitHub is juggling how to set vars for multiple shells. Protect our PATH assumptions.
      PATH: /home/runner/.local/bin:/usr/local/sbin:/usr/local/bin:/usr/sbin:/usr/bin:/sbin:/bin

    steps:
      - name: Checkout repository
<<<<<<< HEAD
        uses: actions/checkout@v2
        with:
          # a test uses a submodule, and pants needs access to it to calculate deps.
          submodules: 'true'
=======
        uses: actions/checkout@v4
>>>>>>> 180deff2
      - name: Custom Environment Setup
        run: |
          ./scripts/github/setup-environment.sh
      - name: 'Set up Python (${{ matrix.python-version }})'
        uses: actions/setup-python@v5
        with:
          python-version: '${{ matrix.python-version }}'
<<<<<<< HEAD
      #- name: Cache Python Dependencies
      #  uses: actions/cache@v2
      #  with:
      #    path: |
      #      ~/.cache/pip
      #      virtualenv
      #      ~/virtualenv
      #    # TODO: maybe make the virtualenv a partial cache to exclude st2*?
      #    # !virtualenv/lib/python*/site-packages/st2*
      #    # !virtualenv/bin/st2*
      #    key: ${{ runner.os }}-v4-python-${{ matrix.python-version }}-${{ hashFiles('requirements.txt', 'test-requirements.txt') }}
      #    # Don't use alternative key as if requirements.txt has altered we
      #    # don't want to retrieve previous cache
      #    #restore-keys: |
      #    #  ${{ runner.os }}-v4-python-${{ matrix.python }}-
=======
      - name: Cache Python Dependencies
        uses: actions/cache@v4
        with:
          path: |
            ~/.cache/pip
            virtualenv
            ~/virtualenv
          # TODO: maybe make the virtualenv a partial cache to exclude st2*?
          # !virtualenv/lib/python*/site-packages/st2*
          # !virtualenv/bin/st2*
          key: ${{ runner.os }}-v5-python-${{ matrix.python-version }}-${{ hashFiles('requirements.txt', 'test-requirements.txt', 'lockfiles/*.lock') }}
          # Don't use alternative key as if requirements.txt has altered we
          # don't want to retrieve previous cache
          #restore-keys: |
          #  ${{ runner.os }}-v5-python-${{ matrix.python }}-
>>>>>>> 180deff2
      - name: Cache APT Dependencies
        id: cache-apt-deps
        uses: actions/cache@v4
        with:
          path: |
            ~/apt_cache
<<<<<<< HEAD
          key: ${{ runner.os }}-apt-v7-${{ hashFiles('scripts/github/apt-packages.txt') }}
          restore-keys: |
            ${{ runner.os }}-apt-v7-
=======
          key: ${{ runner.os }}-v8-apt-${{ hashFiles('scripts/github/apt-packages.txt') }}
          restore-keys: |
            ${{ runner.os }}-v8-apt-
>>>>>>> 180deff2
      - name: Install APT Depedencies
        env:
          CACHE_HIT: ${{steps.cache-apt-deps.outputs.cache-hit}}
        run: |
          # install dev dependencies for Python YAML and LDAP packages
          # https://github.com/StackStorm/st2-auth-ldap
          ./scripts/github/install-apt-packages-use-cache.sh

      - name: Initialize Pants and its GHA caches
        uses: pantsbuild/actions/init-pants@v6-scie-pants
        # This action adds an env var to make pants use both pants.ci.toml & pants.toml.
        # This action also creates 3 GHA caches (1 is optional).
        # - `pants-setup` has the bootsrapped pants install
        # - `pants-named-caches` has pip/wheel and PEX caches
        # - `pants-lmdb-store` has the fine-grained process cache.
        #   If we ever use a remote cache, then we can drop this.
        #   Otherwise, we may need an additional workflow or job to delete old caches
        #   if they are not expiring fast enough, and we hit the GHA 10GB per repo max.
        with:
          base-branch: master
          # To ignore a bad cache, bump the cache* integer.
          gha-cache-key: cache0
          # This hash should include all of our lockfiles so that the pip/pex caches
          # get invalidated on any transitive dependency update.
          named-caches-hash: ${{ hashFiles('lockfiles/*.lock') }}
          # enable the optional lmdb_store cache since we're not using remote caching.
          cache-lmdb-store: 'true'
          # install whatever version of python we need for our in-repo pants-plugins
          setup-python-for-plugins: 'true'

      - name: Install virtualenv
        run: |
          ./scripts/github/install-virtualenv.sh
      - name: Install requirements
        run: |
          ./scripts/ci/install-requirements.sh
      - name: Setup Integration Tests
        run: |
          # prep a ci-specific dev conf file that uses runner instead of stanley
          # this user is the username of the user in GitHub actions, used for SSH, etc during
          # integration tests (important)
          cp conf/st2.dev.conf "${ST2_CONF}" ; sed -i -e "s/stanley/${ST2_CI_USER}/" "${ST2_CONF}"

          sudo -E ./scripts/ci/add-itest-user-key.sh
      - name: Run Redis Service Container
        timeout-minutes: 2
        run: |
          docker run --rm --detach -p 127.0.0.1:6379:6379/tcp --name redis redis:latest
          until [ "$(docker inspect -f {{.State.Running}} redis)" == "true" ]; do sleep 0.1; done
      - name: Permissions Workaround
        run: |
          echo "$ST2_CI_REPO_PATH"
          sudo ST2_CI_REPO_PATH="${ST2_CI_REPO_PATH}" scripts/ci/permissions-workaround.sh
      - name: Reconfigure RabbitMQ
        # bitnami image allows (see bitnami/rabbitmq readme):
        # Here we're copying a rabbitmq.config file which won't do anything.
        # We need to switch to custom.conf or advanced.config.
        timeout-minutes: 2  # may die if rabbitmq fails to start
        run: |
          ./scripts/github/configure-rabbitmq.sh
      - name: Print versions
        run: |
          ./scripts/ci/print-versions.sh
      - name: make
        #timeout-minutes: 7
        # TODO: Use dynamic timeout value based on the branch - for master we
        # need to use timeout x2 due to coverage overhead
        timeout-minutes: 14  # may die if rabbitmq fails to start
        # use: script -e -c to print colors
        run: |
          script -e -c "make ${TASK}" && exit 0
      - name: Codecov
        # NOTE: We only generate and submit coverage report for master and version branches and only when the build succeeds (default on GitHub Actions, this was not the case on Travis so we had to explicitly check success)
        if: "${{ success() && (env.ENABLE_COVERAGE == 'yes') && (env.TASK == 'ci-integration') && (env.PYTHON_VERSION_SHORT == '3.8')}}"
        run: |
          ./scripts/ci/submit-codecov-coverage.sh
        env:
          CODECOV_TOKEN: ${{ secrets.CODECOV_TOKEN }}
      - name: Compress Service Logs Before upload
        if: ${{ failure() && env.TASK == 'ci-integration' }}
        run: |
          ./tools/launchdev.sh stop # stop st2 before collecting logs
          tar cvzpf logs.tar.gz logs/*
      - name: Upload StackStorm services Logs
        if: ${{ failure() && env.TASK == 'ci-integration' }}
        uses: actions/upload-artifact@v4
        with:
          name: logs-py${{ matrix.python-version }}-nose-${{ matrix.nosetests_node_index }}
          path: logs.tar.gz
          retention-days: 7
      - name: Stop Redis Service Container
        if: "${{ always() }}"
        run: docker rm --force redis || true


      - name: Upload pants log
        uses: actions/upload-artifact@v2
        with:
          name: pants-log-py${{ matrix.python-version }}-nose-${{ matrix.nosetests_node_index }}
          path: .pants.d/pants.log
        if: always()  # We want the log even on failures.

  slack-notification:
    name: Slack notification for failed master builds
    needs:
      - lint-checks
      - unit-tests
      - integration-tests
    runs-on: ubuntu-20.04
    steps:
      - name: Workflow conclusion
        # this step creates an environment variable WORKFLOW_CONCLUSION and is the most reliable way to check the status of previous jobs
        uses: technote-space/workflow-conclusion-action@v2
      - name: CI Run Failure Slack Notification
        if: ${{ env.WORKFLOW_CONCLUSION == 'failure' && github.ref == 'refs/heads/master' }}
        env:
          SLACK_BOT_TOKEN: ${{ secrets.SLACK_BOT_TOKEN }}
        uses: voxmedia/github-action-slack-notify-build@v1
        with:
          channel: development
          status: FAILED
          color: danger

      # HELPER FOR FUTURE DEVELOPERS:
      #  If your GitHub Actions job is failing and you need to debug it, by default there is
      #  no way to SSH into the container.
      #  The step below can be uncommeted and will stop here and allow you to SSH in.
      #  When this step is reached, simply refresh the GitHub Actions output for this build
      #  and this SSH command will be printed every 5 seconds to the output.
      #  Once you are done debugging in your SSH session, simply: touch /continue
      #  and this will continue the build.
      #
      # - name: Setup tmate session for debugging failed jobs (allows SSH into the container)
      #   uses: mxschmitt/action-tmate@v3
      #   if: "${{ failure() }}"
      #<|MERGE_RESOLUTION|>--- conflicted
+++ resolved
@@ -81,14 +81,10 @@
       PYLINT_CONCURRENCY: '6'
     steps:
       - name: Checkout repository
-<<<<<<< HEAD
-        uses: actions/checkout@v2
+        uses: actions/checkout@v4
         with:
           # a test uses a submodule, and pants needs access to it to calculate deps.
           submodules: 'true'
-=======
-        uses: actions/checkout@v4
->>>>>>> 180deff2
       - name: Custom Environment Setup
         run: |
           ./scripts/github/setup-environment.sh
@@ -96,9 +92,8 @@
         uses: actions/setup-python@v5
         with:
           python-version: '${{ matrix.python-version }}'
-<<<<<<< HEAD
       #- name: Cache Python Dependencies
-      #  uses: actions/cache@v2
+      #  uses: actions/cache@v4
       #  with:
       #    path: |
       #      ~/.cache/pip
@@ -107,28 +102,11 @@
       #    # TODO: maybe make the virtualenv a partial cache to exclude st2*?
       #    # !virtualenv/lib/python*/site-packages/st2*
       #    # !virtualenv/bin/st2*
-      #    key: ${{ runner.os }}-v4-python-${{ matrix.python-version }}-${{ hashFiles('requirements.txt', 'test-requirements.txt') }}
+      #    key: ${{ runner.os }}-v5-python-${{ matrix.python-version }}-${{ hashFiles('requirements.txt', 'test-requirements.txt', 'lockfiles/*.lock') }}
       #    # Don't use alternative key as if requirements.txt has altered we
       #    # don't want to retrieve previous cache
       #    #restore-keys: |
-      #    #  ${{ runner.os }}-v4-python-${{ matrix.python }}-
-=======
-      - name: Cache Python Dependencies
-        uses: actions/cache@v4
-        with:
-          path: |
-            ~/.cache/pip
-            virtualenv
-            ~/virtualenv
-          # TODO: maybe make the virtualenv a partial cache to exclude st2*?
-          # !virtualenv/lib/python*/site-packages/st2*
-          # !virtualenv/bin/st2*
-          key: ${{ runner.os }}-v5-python-${{ matrix.python-version }}-${{ hashFiles('requirements.txt', 'test-requirements.txt', 'lockfiles/*.lock') }}
-          # Don't use alternative key as if requirements.txt has altered we
-          # don't want to retrieve previous cache
-          #restore-keys: |
-          #  ${{ runner.os }}-v5-python-${{ matrix.python }}-
->>>>>>> 180deff2
+      #    #  ${{ runner.os }}-v5-python-${{ matrix.python }}-
       - name: Cache APT Dependencies
         id: cache-apt-deps
         uses: actions/cache@v4
@@ -238,14 +216,10 @@
       TESTS_TO_SKIP: "tests.test_quickstart_rules tests.test_run_pack_tests_tool"
     steps:
       - name: Checkout repository
-<<<<<<< HEAD
-        uses: actions/checkout@v2
+        uses: actions/checkout@v4
         with:
           # a test uses a submodule, and pants needs access to it to calculate deps.
           submodules: 'true'
-=======
-        uses: actions/checkout@v4
->>>>>>> 180deff2
       - name: Custom Environment Setup
         run: |
           ./scripts/github/setup-environment.sh
@@ -253,9 +227,8 @@
         uses: actions/setup-python@v5
         with:
           python-version: '${{ matrix.python-version }}'
-<<<<<<< HEAD
       #- name: Cache Python Dependencies
-      #  uses: actions/cache@v2
+      #  uses: actions/cache@v4
       #  with:
       #    path: |
       #      ~/.cache/pip
@@ -264,24 +237,9 @@
       #    # TODO: maybe make the virtualenv a partial cache to exclude st2*?
       #    # !virtualenv/lib/python*/site-packages/st2*
       #    # !virtualenv/bin/st2*
-      #    key: ${{ runner.os }}-v3-python-${{ matrix.python-version }}-${{ hashFiles('requirements.txt', 'test-requirements.txt') }}
+      #    key: ${{ runner.os }}-v5-python-${{ matrix.python-version }}-${{ hashFiles('requirements.txt', 'test-requirements.txt', 'lockfiles/*.lock') }}
       #    restore-keys: |
       #      ${{ runner.os }}-python-${{ matrix.python }}-
-=======
-      - name: Cache Python Dependencies
-        uses: actions/cache@v4
-        with:
-          path: |
-            ~/.cache/pip
-            virtualenv
-            ~/virtualenv
-          # TODO: maybe make the virtualenv a partial cache to exclude st2*?
-          # !virtualenv/lib/python*/site-packages/st2*
-          # !virtualenv/bin/st2*
-          key: ${{ runner.os }}-v5-python-${{ matrix.python-version }}-${{ hashFiles('requirements.txt', 'test-requirements.txt', 'lockfiles/*.lock') }}
-          restore-keys: |
-            ${{ runner.os }}-python-${{ matrix.python }}-
->>>>>>> 180deff2
       - name: Cache APT Dependencies
         id: cache-apt-deps
         uses: actions/cache@v4
@@ -499,14 +457,10 @@
       PATH: /home/runner/.local/bin:/usr/local/sbin:/usr/local/bin:/usr/sbin:/usr/bin:/sbin:/bin
     steps:
       - name: Checkout repository
-<<<<<<< HEAD
-        uses: actions/checkout@v2
+        uses: actions/checkout@v4
         with:
           # a test uses a submodule, and pants needs access to it to calculate deps.
           submodules: 'true'
-=======
-        uses: actions/checkout@v4
->>>>>>> 180deff2
       - name: Custom Environment Setup
         run: |
           ./scripts/github/setup-environment.sh
@@ -514,9 +468,8 @@
         uses: actions/setup-python@v5
         with:
           python-version: '${{ matrix.python-version }}'
-<<<<<<< HEAD
       #- name: Cache Python Dependencies
-      #  uses: actions/cache@v2
+      #  uses: actions/cache@v4
       #  with:
       #    path: |
       #      ~/.cache/pip
@@ -525,28 +478,11 @@
       #    # TODO: maybe make the virtualenv a partial cache to exclude st2*?
       #    # !virtualenv/lib/python*/site-packages/st2*
       #    # !virtualenv/bin/st2*
-      #    key: ${{ runner.os }}-v4-python-${{ matrix.python-version }}-${{ hashFiles('requirements.txt', 'test-requirements.txt') }}
+      #    key: ${{ runner.os }}-v5-python-${{ matrix.python-version }}-${{ hashFiles('requirements.txt', 'test-requirements.txt', 'lockfiles/*.lock') }}
       #    # Don't use alternative key as if requirements.txt has altered we
       #    # don't want to retrieve previous cache
       #    #restore-keys: |
-      #    #  ${{ runner.os }}-v4-python-${{ matrix.python }}-
-=======
-      - name: Cache Python Dependencies
-        uses: actions/cache@v4
-        with:
-          path: |
-            ~/.cache/pip
-            virtualenv
-            ~/virtualenv
-          # TODO: maybe make the virtualenv a partial cache to exclude st2*?
-          # !virtualenv/lib/python*/site-packages/st2*
-          # !virtualenv/bin/st2*
-          key: ${{ runner.os }}-v5-python-${{ matrix.python-version }}-${{ hashFiles('requirements.txt', 'test-requirements.txt', 'lockfiles/*.lock') }}
-          # Don't use alternative key as if requirements.txt has altered we
-          # don't want to retrieve previous cache
-          #restore-keys: |
-          #  ${{ runner.os }}-v5-python-${{ matrix.python }}-
->>>>>>> 180deff2
+      #    #  ${{ runner.os }}-v5-python-${{ matrix.python }}-
       - name: Cache APT Dependencies
         id: cache-apt-deps
         uses: actions/cache@v4
@@ -776,14 +712,10 @@
 
     steps:
       - name: Checkout repository
-<<<<<<< HEAD
-        uses: actions/checkout@v2
+        uses: actions/checkout@v4
         with:
           # a test uses a submodule, and pants needs access to it to calculate deps.
           submodules: 'true'
-=======
-        uses: actions/checkout@v4
->>>>>>> 180deff2
       - name: Custom Environment Setup
         run: |
           ./scripts/github/setup-environment.sh
@@ -791,9 +723,8 @@
         uses: actions/setup-python@v5
         with:
           python-version: '${{ matrix.python-version }}'
-<<<<<<< HEAD
       #- name: Cache Python Dependencies
-      #  uses: actions/cache@v2
+      #  uses: actions/cache@v4
       #  with:
       #    path: |
       #      ~/.cache/pip
@@ -802,43 +733,20 @@
       #    # TODO: maybe make the virtualenv a partial cache to exclude st2*?
       #    # !virtualenv/lib/python*/site-packages/st2*
       #    # !virtualenv/bin/st2*
-      #    key: ${{ runner.os }}-v4-python-${{ matrix.python-version }}-${{ hashFiles('requirements.txt', 'test-requirements.txt') }}
+      #    key: ${{ runner.os }}-v5-python-${{ matrix.python-version }}-${{ hashFiles('requirements.txt', 'test-requirements.txt', 'lockfiles/*.lock') }}
       #    # Don't use alternative key as if requirements.txt has altered we
       #    # don't want to retrieve previous cache
       #    #restore-keys: |
-      #    #  ${{ runner.os }}-v4-python-${{ matrix.python }}-
-=======
-      - name: Cache Python Dependencies
-        uses: actions/cache@v4
-        with:
-          path: |
-            ~/.cache/pip
-            virtualenv
-            ~/virtualenv
-          # TODO: maybe make the virtualenv a partial cache to exclude st2*?
-          # !virtualenv/lib/python*/site-packages/st2*
-          # !virtualenv/bin/st2*
-          key: ${{ runner.os }}-v5-python-${{ matrix.python-version }}-${{ hashFiles('requirements.txt', 'test-requirements.txt', 'lockfiles/*.lock') }}
-          # Don't use alternative key as if requirements.txt has altered we
-          # don't want to retrieve previous cache
-          #restore-keys: |
-          #  ${{ runner.os }}-v5-python-${{ matrix.python }}-
->>>>>>> 180deff2
+      #    #  ${{ runner.os }}-v5-python-${{ matrix.python }}-
       - name: Cache APT Dependencies
         id: cache-apt-deps
         uses: actions/cache@v4
         with:
           path: |
             ~/apt_cache
-<<<<<<< HEAD
-          key: ${{ runner.os }}-apt-v7-${{ hashFiles('scripts/github/apt-packages.txt') }}
-          restore-keys: |
-            ${{ runner.os }}-apt-v7-
-=======
           key: ${{ runner.os }}-v8-apt-${{ hashFiles('scripts/github/apt-packages.txt') }}
           restore-keys: |
             ${{ runner.os }}-v8-apt-
->>>>>>> 180deff2
       - name: Install APT Depedencies
         env:
           CACHE_HIT: ${{steps.cache-apt-deps.outputs.cache-hit}}
