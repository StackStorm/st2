name: CI

on:
  push:
    branches:
      # only on merges to master branch
      - master
      # and version branches, which only include minor versions (eg: v3.4)
      - v[0-9]+.[0-9]+
    tags:
      # also version tags, which include bugfix releases (eg: v3.4.0)
      - v[0-9]+.[0-9]+.[0-9]+
  pull_request:
    type: [opened, reopened, edited]
    branches:
      # Only for PRs targeting those branches
      - master
      - v[0-9]+.[0-9]+
  schedule:
    # run every night at midnight
    - cron:  '0 0 * * *'

jobs:
  # TODO: Fix the required checks!
  #       When the pre_job triggers and skips builds, it prevents merging the PR because
  #       the required checks are reported as skipped instead of passed.
  # Special job which automatically cancels old runs for the same branch, prevents runs for the
  # same file set which has already passed, etc.
  pre_job:
    name: Skip Duplicate Jobs Pre Job
    runs-on: ubuntu-20.04
    outputs:
      should_skip: ${{ steps.skip_check.outputs.should_skip }}
    steps:
      - id: skip_check
        uses: fkirc/skip-duplicate-actions@4c656bbdb6906310fa6213604828008bc28fe55d # v3.3.0
        with:
          cancel_others: 'true'
          github_token: ${{ github.token }}

  # Lint checks which don't depend on any service containes, etc. to be running.
  lint-checks:
    needs: pre_job
    # NOTE: We always want to run job on master since we run some additional checks there (code
    # coverage, etc)
    # if: ${{ needs.pre_job.outputs.should_skip != 'true' || github.ref == 'refs/heads/master' }}
    if: false
    name: '${{ matrix.name }} - Python ${{ matrix.python-version-short }}'
    runs-on: ubuntu-20.04
    strategy:
      fail-fast: false
      matrix:
        # NOTE: To speed the CI run, we split unit and integration tests into multiple jobs where
        # each job runs subset of tests.
        # NOTE: We need to use full Python version as part of Python deps cache key otherwise
        # setup virtualenv step will fail.
        include:
          - name: 'Lint Checks (black, flake8, etc.)'
            task: 'ci-checks'
            python-version-short: '3.8'
            python-version: '3.8.10'
          - name: 'Compile (pip deps, pylint, etc.)'
            task: 'ci-compile'
            python-version-short: '3.8'
            python-version: '3.8.10'
          - name: 'Lint Checks (black, flake8, etc.)'
            task: 'ci-checks'
            python-version-short: '3.9'
            python-version: '3.9.14'
          - name: 'Compile (pip deps, pylint, etc.)'
            task: 'ci-compile'
            python-version-short: '3.9'
            python-version: '3.9.14'

    env:
      # the python binary used by the Makefile
      PYTHON_VERSION: 'python${{ matrix.python-version-short }}'

      TASK: '${{ matrix.task }}'
      COLUMNS: '120'
      PYLINT_CONCURRENCY: '6'
    steps:
      - name: Checkout repository
        uses: actions/checkout@v2
        with:
          # a test uses a submodule, and pants needs access to it to calculate deps.
          submodules: 'true'
      - name: Custom Environment Setup
        run: |
          ./scripts/github/setup-environment.sh
      - name: 'Set up Python (${{ matrix.python-version }})'
        uses: actions/setup-python@v2
        with:
          python-version: '${{ matrix.python-version }}'
      #- name: Cache Python Dependencies
      #  uses: actions/cache@v2
      #  with:
      #    path: |
      #      ~/.cache/pip
      #      virtualenv
      #      ~/virtualenv
      #    # TODO: maybe make the virtualenv a partial cache to exclude st2*?
      #    # !virtualenv/lib/python*/site-packages/st2*
      #    # !virtualenv/bin/st2*
      #    key: ${{ runner.os }}-v4-python-${{ matrix.python-version }}-${{ hashFiles('requirements.txt', 'test-requirements.txt') }}
      #    # Don't use alternative key as if requirements.txt has altered we
      #    # don't want to retrieve previous cache
      #    #restore-keys: |
      #    #  ${{ runner.os }}-v4-python-${{ matrix.python }}-
      - name: Cache APT Dependencies
        id: cache-apt-deps
        uses: actions/cache@v2
        with:
          path: |
            ~/apt_cache
          key: ${{ runner.os }}-apt-v7-${{ hashFiles('scripts/github/apt-packages.txt') }}
          restore-keys: |
            ${{ runner.os }}-apt-v7-
      - name: Install APT Depedencies
        env:
          CACHE_HIT: ${{steps.cache-apt-deps.outputs.cache-hit}}
        run: |
          # install dev dependencies for Python YAML and LDAP packages
          # https://github.com/StackStorm/st2-auth-ldap
          ./scripts/github/install-apt-packages-use-cache.sh

      - name: Initialize Pants and its GHA caches
        uses: pantsbuild/actions/init-pants@v6-scie-pants
        # This action adds an env var to make pants use both pants.ci.toml & pants.toml.
        # This action also creates 3 GHA caches (1 is optional).
        # - `pants-setup` has the bootsrapped pants install
        # - `pants-named-caches` has pip/wheel and PEX caches
        # - `pants-lmdb-store` has the fine-grained process cache.
        #   If we ever use a remote cache, then we can drop this.
        #   Otherwise, we may need an additional workflow or job to delete old caches
        #   if they are not expiring fast enough, and we hit the GHA 10GB per repo max.
        with:
          base-branch: master
          # To ignore a bad cache, bump the cache* integer.
          gha-cache-key: cache0
          # This hash should include all of our lockfiles so that the pip/pex caches
          # get invalidated on any transitive dependency update.
          named-caches-hash: ${{ hashFiles('requirements.txt') }}
          # enable the optional lmdb_store cache since we're not using remote caching.
          cache-lmdb-store: 'true'
          # install whatever version of python we need for our in-repo pants-plugins
          setup-python-for-plugins: 'true'

      - name: Install virtualenv
        run: |
          ./scripts/github/install-virtualenv.sh
      - name: Install requirements
        run: |
          ./scripts/ci/install-requirements.sh
      - name: Print versions
        run: |
          ./scripts/ci/print-versions.sh
      - name: make
        # use: script -e -c to print colors
        timeout-minutes: 7
        run: |
          script -e -c "make ${TASK}"
      - name: Nightly
        # Run any additional nightly checks only as part of a nightly (cron) build
        if: "${{ env.IS_NIGHTLY_BUILD == 'yes' }}"
        run: |
          ./scripts/ci/run-nightly-make-task-if-exists.sh "${TASK}"

      - name: Upload pants log
        uses: actions/upload-artifact@v2
        with:
          name: pants-log-py${{ matrix.python-version }}-nose-${{ matrix.nosetests_node_index }}
          path: .pants.d/pants.log
        if: always()  # We want the log even on failures.

  self-check:
    needs: pre_job
    if: false
    name: '${{ matrix.name }} - Python ${{ matrix.python-version-short }}'
    runs-on: ubuntu-20.04
    strategy:
      fail-fast: false
      matrix:
        include:
          - name: 'Self-check on Python 3.8'
            python-version-short: '3.8'
            python-version: '3.8.14'
    services:
      mongo:
        image: mongo:4.4
        ports:
          - 27017:27017

      rabbitmq:
        image: rabbitmq:3.8-management
        options: >-
          --name rabbitmq
        ports:
            - 5671:5671/tcp   # AMQP SSL port
            - 5672:5672/tcp   # AMQP standard port
            - 15672:15672/tcp # Management: HTTP, CLI

    env:
      # the python binary used by the Makefile
      PYTHON_VERSION: 'python${{ matrix.python-version-short }}'

      # CI st2.conf (with ST2_CI_USER user instead of stanley)
      ST2_CONF: 'conf/st2.ci.conf'

      # Name of the user who is running the CI (on GitHub Actions this is 'runner')
      ST2_CI_USER: 'runner'

      # GitHub is juggling how to set vars for multiple shells. Protect our PATH assumptions.
      PATH: /home/runner/.local/bin:/usr/local/sbin:/usr/local/bin:/usr/sbin:/usr/bin:/sbin:/bin

      # Space separated list of tests to be skipped if the self-check is running in GitHub Actions
      TESTS_TO_SKIP: "tests.test_quickstart_rules tests.test_run_pack_tests_tool"
    steps:
      - name: Checkout repository
        uses: actions/checkout@v2
        with:
          # a test uses a submodule, and pants needs access to it to calculate deps.
          submodules: 'true'
      - name: Custom Environment Setup
        run: |
          ./scripts/github/setup-environment.sh
      - name: 'Set up Python (${{ matrix.python-version }})'
        uses: actions/setup-python@v2
        with:
          python-version: '${{ matrix.python-version }}'
      #- name: Cache Python Dependencies
      #  uses: actions/cache@v2
      #  with:
      #    path: |
      #      ~/.cache/pip
      #      virtualenv
      #      ~/virtualenv
      #    # TODO: maybe make the virtualenv a partial cache to exclude st2*?
      #    # !virtualenv/lib/python*/site-packages/st2*
      #    # !virtualenv/bin/st2*
      #    key: ${{ runner.os }}-v3-python-${{ matrix.python-version }}-${{ hashFiles('requirements.txt', 'test-requirements.txt') }}
      #    restore-keys: |
      #      ${{ runner.os }}-python-${{ matrix.python }}-
      - name: Cache APT Dependencies
        id: cache-apt-deps
        uses: actions/cache@v2
        with:
          path: |
            ~/apt_cache
          key: ${{ runner.os }}-apt-v5-${{ hashFiles('scripts/github/apt-packages.txt') }}
          restore-keys: |
            ${{ runner.os }}-apt-v5-
      - name: Install APT Depedencies
        env:
          CACHE_HIT: ${{steps.cache-apt-deps.outputs.cache-hit}}
        run: |
          cat /etc/environment
          # install dev dependencies for Python YAML and LDAP packages
          # https://github.com/StackStorm/st2-auth-ldap
          ./scripts/github/install-apt-packages-use-cache.sh

      - name: Initialize Pants and its GHA caches
        uses: pantsbuild/actions/init-pants@v6-scie-pants
        # This action adds an env var to make pants use both pants.ci.toml & pants.toml.
        # This action also creates 3 GHA caches (1 is optional).
        # - `pants-setup` has the bootsrapped pants install
        # - `pants-named-caches` has pip/wheel and PEX caches
        # - `pants-lmdb-store` has the fine-grained process cache.
        #   If we ever use a remote cache, then we can drop this.
        #   Otherwise, we may need an additional workflow or job to delete old caches
        #   if they are not expiring fast enough, and we hit the GHA 10GB per repo max.
        with:
          base-branch: master
          # To ignore a bad cache, bump the cache* integer.
          gha-cache-key: cache0
          # This hash should include all of our lockfiles so that the pip/pex caches
          # get invalidated on any transitive dependency update.
          named-caches-hash: ${{ hashFiles('requirements.txt') }}
          # enable the optional lmdb_store cache since we're not using remote caching.
          cache-lmdb-store: 'true'
          # install whatever version of python we need for our in-repo pants-plugins
          setup-python-for-plugins: 'true'

      - name: Install virtualenv
        run: |
          ./scripts/github/install-virtualenv.sh
      - name: Install requirements
        run: |
          ./scripts/ci/install-requirements.sh
      - name: Run Redis Service Container
        timeout-minutes: 2
        run: |
          docker run --rm --detach -p 127.0.0.1:6379:6379/tcp --name redis redis:latest
          until [ "$(docker inspect -f {{.State.Running}} redis)" == "true" ]; do sleep 0.1; done
      - name: Setup Tests
        run: |
          # prep a ci-specific dev conf file that uses runner instead of stanley
          # this user is the username of the user in GitHub actions, used for SSH, etc during
          # integration tests (important)
          cp conf/st2.dev.conf "${ST2_CONF}"
          sed -i -e "s,/home/vagrant/.ssh/stanley_rsa,/home/stanley/.ssh/stanley_rsa," "${ST2_CONF}"

          sudo -E ./scripts/ci/add-itest-user-key.sh
      - name: Permissions Workaround
        run: |
          sudo ST2_CI_REPO_PATH="${ST2_CI_REPO_PATH}" scripts/ci/permissions-workaround.sh
      - name: Reconfigure RabbitMQ
        # bitnami image allows (see bitnami/rabbitmq readme):
        # Here we're copying a rabbitmq.config file which won't do anything.
        # We need to switch to custom.conf or advanced.config.
        timeout-minutes: 2  # may die if rabbitmq fails to start
        run: |
          ./scripts/github/configure-rabbitmq.sh
      - name: Print versions
        run: |
          ./scripts/ci/print-versions.sh
      - name: make
        timeout-minutes: 14  # may die if rabbitmq fails to start
        # use: script -e -c to print colors
        run: |
          script -e -c "make .ci-prepare-integration" && exit 0
      - name: Extend the path for upcoming tasks
        run: |
          echo ${HOME}/work/st2/st2/virtualenv/bin
          echo ${HOME}/work/st2/st2/virtualenv/bin >> $GITHUB_PATH
      - name: Create symlinks to find the binaries when running st2 actions
        run: |
          ln -s ${HOME}/work/st2/st2/virtualenv/bin/st2 /usr/local/bin/st2
          ln -s ${HOME}/work/st2/st2/virtualenv/bin/st2-run-pack-tests /usr/local/bin/st2-run-pack-tests
      - name: Install st2client
        timeout-minutes: 5
        run: |
          cd ./st2client
          pip3 install --upgrade pip
          python3 setup.py develop
      - name: Run self-verification script
        env:
          ST2_CONF: /home/runner/work/st2/st2/conf/st2.ci.conf
        run: |
          sudo -E ST2_AUTH_TOKEN=$(st2 auth testu -p 'testp' -t) PATH=${PATH} virtualenv/bin/st2-self-check
      - name: Compress Service Logs Before upload
        if: ${{ failure() }}
        run: |
          tar cvzpf logs.tar.gz logs/*
      - name: Upload StackStorm services Logs
        if: ${{ failure() }}
        uses: actions/upload-artifact@v2
        with:
          name: logs-py${{ matrix.python-version }}
          path: logs.tar.gz
          retention-days: 7
      - name: Stop Redis Service Container
        if: "${{ always() }}"
        run: docker rm --force redis || true

      - name: Upload pants log
        uses: actions/upload-artifact@v2
        with:
          name: pants-log-py${{ matrix.python-version }}-nose-${{ matrix.nosetests_node_index }}
          path: .pants.d/pants.log
        if: always()  # We want the log even on failures.

  unit-tests:
    needs: pre_job
    # NOTE: We always want to run job on master since we run some additional checks there (code
    # coverage, etc)
    # NB: disabled. See TODO above pre_job
    # if: ${{ needs.pre_job.outputs.should_skip != 'true' || github.ref == 'refs/heads/master' }}
    name: '${{ matrix.name }} - Python ${{ matrix.python-version-short }}'
    runs-on: ubuntu-20.04
    strategy:
      fail-fast: false
      matrix:
        # NOTE: To speed the CI run, we split unit and integration tests into multiple jobs where
        # each job runs subset of tests.
        include:
          - name: 'Unit Tests (chunk 1)'
            task: 'ci-unit'
            nosetests_node_total: 2
            nosetests_node_index: 0
            python-version-short: '3.8'
            python-version: '3.8.10'
          - name: 'Unit Tests (chunk 2)'
            task: 'ci-unit'
            nosetests_node_total: 2
            nosetests_node_index: 1
            python-version-short: '3.8'
            python-version: '3.8.10'
          - name: 'Unit Tests (chunk 1)'
            task: 'ci-unit'
            nosetests_node_total: 2
            nosetests_node_index: 0
            python-version-short: '3.9'
            python-version: '3.9.14'
          - name: 'Unit Tests (chunk 2)'
            task: 'ci-unit'
            nosetests_node_total: 2
            nosetests_node_index: 1
            python-version-short: '3.9'
            python-version: '3.9.14'
          # This job is slow so we only run in on a daily basis
          # - name: 'Micro Benchmarks'
          #   task: 'micro-benchmarks'
          #   python-version: '3.6.13'
          #   nosetests_node_total: 1
          #  nosetests_node_ index: 0
    services:
      mongo:
        image: mongo:4.4
        ports:
          - 27017:27017

      rabbitmq:
        image: rabbitmq:3.8-management
        options: >-
          --name rabbitmq
        ports:
          - 5671:5671/tcp   # AMQP SSL port
          - 5672:5672/tcp   # AMQP standard port
          - 15672:15672/tcp # Management: HTTP, CLI

    env:
      TASK: '${{ matrix.task }}'
      PYTHON_VERSION_SHORT: '${{ matrix.python-version-short }}'
      NODE_TOTAL: '${{ matrix.nosetests_node_total }}'
      NODE_INDEX: '${{ matrix.nosetests_node_index }}'

      # the python binary used by the Makefile
      PYTHON_VERSION: 'python${{ matrix.python-version-short }}'

      # We need to explicitly specify terminal width otherwise some CLI tests fail on container
      # environments where small terminal size is used.
      COLUMNS: '120'

      # CI st2.conf (with ST2_CI_USER user instead of stanley)
      ST2_CONF: 'conf/st2.ci.conf'

      # Tell StackStorm that we are indeed in CI mode, previously we hard coded a Travis specific
      # environment variable in our test code, making it a PITA when we switch CI providers.
      # Now, we simply set this environment varible here in the CI portion of our testing and
      # it avoids any CI provider type lock-in.
      ST2_CI: 'true'

      # Name of the user who is running the CI (on GitHub Actions this is 'runner')
      ST2_CI_USER: 'runner'

      # GitHub is juggling how to set vars for multiple shells. Protect our PATH assumptions.
      PATH: /home/runner/.local/bin:/usr/local/sbin:/usr/local/bin:/usr/sbin:/usr/bin:/sbin:/bin
    steps:
      - name: Checkout repository
        uses: actions/checkout@v2
        with:
          # a test uses a submodule, and pants needs access to it to calculate deps.
          submodules: 'true'
      - name: Custom Environment Setup
        run: |
          ./scripts/github/setup-environment.sh
      - name: 'Set up Python (${{ matrix.python-version }})'
        uses: actions/setup-python@v2
        with:
          python-version: '${{ matrix.python-version }}'
      #- name: Cache Python Dependencies
      #  uses: actions/cache@v2
      #  with:
      #    path: |
      #      ~/.cache/pip
      #      virtualenv
      #      ~/virtualenv
      #    # TODO: maybe make the virtualenv a partial cache to exclude st2*?
      #    # !virtualenv/lib/python*/site-packages/st2*
      #    # !virtualenv/bin/st2*
      #    key: ${{ runner.os }}-v4-python-${{ matrix.python-version }}-${{ hashFiles('requirements.txt', 'test-requirements.txt') }}
      #    # Don't use alternative key as if requirements.txt has altered we
      #    # don't want to retrieve previous cache
      #    #restore-keys: |
      #    #  ${{ runner.os }}-v4-python-${{ matrix.python }}-
      - name: Cache APT Dependencies
        id: cache-apt-deps
        uses: actions/cache@v2
        with:
          path: |
            ~/apt_cache
          key: ${{ runner.os }}-apt-v5-${{ hashFiles('scripts/github/apt-packages.txt') }}
          restore-keys: |
            ${{ runner.os }}-apt-v5-
      - name: Install APT Depedencies
        env:
          CACHE_HIT: ${{steps.cache-apt-deps.outputs.cache-hit}}
        run: |
          # install dev dependencies for Python YAML and LDAP packages
          # https://github.com/StackStorm/st2-auth-ldap
          ./scripts/github/install-apt-packages-use-cache.sh

      - name: Initialize Pants and its GHA caches
        uses: pantsbuild/actions/init-pants@v6-scie-pants
        # This action adds an env var to make pants use both pants.ci.toml & pants.toml.
        # This action also creates 3 GHA caches (1 is optional).
        # - `pants-setup` has the bootsrapped pants install
        # - `pants-named-caches` has pip/wheel and PEX caches
        # - `pants-lmdb-store` has the fine-grained process cache.
        #   If we ever use a remote cache, then we can drop this.
        #   Otherwise, we may need an additional workflow or job to delete old caches
        #   if they are not expiring fast enough, and we hit the GHA 10GB per repo max.
        with:
          base-branch: master
          # To ignore a bad cache, bump the cache* integer.
          gha-cache-key: cache0
          # This hash should include all of our lockfiles so that the pip/pex caches
          # get invalidated on any transitive dependency update.
          named-caches-hash: ${{ hashFiles('requirements.txt') }}
          # enable the optional lmdb_store cache since we're not using remote caching.
          cache-lmdb-store: 'true'
          # install whatever version of python we need for our in-repo pants-plugins
          setup-python-for-plugins: 'true'

      - name: Install virtualenv
        run: |
          ./scripts/github/install-virtualenv.sh
      - name: Install requirements
        run: |
          ./scripts/ci/install-requirements.sh
      - name: Setup Tests
        run: |
          # prep a ci-specific dev conf file that uses runner instead of stanley
          # this user is the username of the user in GitHub actions, used for SSH, etc during
          # integration tests (important)
          cp conf/st2.dev.conf "${ST2_CONF}" ; sed -i -e "s/stanley/${ST2_CI_USER}/" "${ST2_CONF}"

          sudo -E ./scripts/ci/add-itest-user-key.sh
      - name: Permissions Workaround
        run: |
          echo "$ST2_CI_REPO_PATH"
          sudo ST2_CI_REPO_PATH="${ST2_CI_REPO_PATH}" scripts/ci/permissions-workaround.sh
      - name: Reconfigure RabbitMQ
        if: "${{ env.TASK == 'ci-unit' || env.TASK == 'ci-integration' }}"
        # bitnami image allows (see bitnami/rabbitmq readme):
        # Here we're copying a rabbitmq.config file which won't do anything.
        # We need to switch to custom.conf or advanced.config.
        timeout-minutes: 2  # may die if rabbitmq fails to start
        run: |
          ./scripts/github/configure-rabbitmq.sh
      - name: Print versions
        run: |
          ./scripts/ci/print-versions.sh
      - name: make
        # use: script -e -c to print colors
        # TODO: Use dynamic timeout value based on the branch - for master we
        # need to use timeout x2 due to coverage overhead
        # timeout-minutes: 8
        timeout-minutes: 19
        run: |
          script -e -c "make ${TASK}"
      - name: Nightly
        # Run any additional nightly checks only as part of a nightly (cron) build
        if: "${{ env.IS_NIGHTLY_BUILD == 'yes' }}"
        run: |
          ./scripts/ci/run-nightly-make-task-if-exists.sh "${TASK}"
      - name: Codecov
        # NOTE: We only generate and submit coverage report for master and version branches and only when the build succeeds (default on GitHub Actions, this was not the case on Travis so we had to explicitly check success)
        if: "${{ success() && (env.ENABLE_COVERAGE == 'yes') && (env.PYTHON_VERSION_SHORT == '3.8')}}"
        run: |
          ./scripts/ci/submit-codecov-coverage.sh
        env:
          CODECOV_TOKEN: ${{ secrets.CODECOV_TOKEN }}

      - name: Upload pants log
        uses: actions/upload-artifact@v2
        with:
          name: pants-log-py${{ matrix.python-version }}-nose-${{ matrix.nosetests_node_index }}
          path: .pants.d/pants.log
        if: always()  # We want the log even on failures.

  integration-tests:
    needs: pre_job
    # NOTE: We always want to run job on master since we run some additional checks there (code
    # coverage, etc)
    # if: ${{ needs.pre_job.outputs.should_skip != 'true' || github.ref == 'refs/heads/master' }}
    name: '${{ matrix.name }} - Python ${{ matrix.python-version-short }}'
    runs-on: ubuntu-20.04
    strategy:
      fail-fast: false
      matrix:
        # NOTE: To speed the CI run, we split unit and integration tests into multiple jobs where
        # each job runs subset of tests.
        include:
          # We run pack tests here since they rely on some integration tests set
          # up (aka stanley user being present, etc.)
          - name: 'Pack Tests'
            task: 'ci-packs-tests'
            nosetests_node_total: 1
            nosetests_node_index: 0
            python-version-short: '3.8'
            python-version: '3.8.10'
          - name: 'Integration Tests (chunk 1)'
            task: 'ci-integration'
            nosetests_node_total: 2
            nosetests_node_index: 0
            python-version-short: '3.8'
            python-version: '3.8.10'
          - name: 'Integration Tests (chunk 2)'
            task: 'ci-integration'
            nosetests_node_total: 2
            nosetests_node_index: 1
            python-version-short: '3.8'
            python-version: '3.8.10'
          - name: 'Pack Tests'
            task: 'ci-packs-tests'
            nosetests_node_total: 1
            nosetests_node_index: 0
            python-version-short: '3.9'
            python-version: '3.9.14'
          - name: 'Integration Tests (chunk 1)'
            task: 'ci-integration'
            nosetests_node_total: 2
            nosetests_node_index: 0
            python-version-short: '3.9'
            python-version: '3.9.14'
          - name: 'Integration Tests (chunk 2)'
            task: 'ci-integration'
            nosetests_node_total: 2
            nosetests_node_index: 1
            python-version-short: '3.9'
            python-version: '3.9.14'
    services:
      mongo:
        image: mongo:4.4
        ports:
          - 27017:27017

      # In GHA, these services are started first before the code is checked out.
      # We use bitnami images to facilitate reconfiguring RabbitMQ during ci-integration tests.
      # We rely on custom config and SSL certs that are in the repo.
      # Many images require config in env vars (which we can't change during the test job)
      # or they require config in entrypoint args (which we can't override for GHA services)
      # bitnami builds ways to get config files from mounted volumes.
      rabbitmq:
        image: bitnami/rabbitmq:3.8
        volumes:
          - /home/runner/rabbitmq_conf:/bitnami/conf  # RABBITMQ_MOUNTED_CONF_DIR
        env:
          # tell bitnami/rabbitmq to enable this by default
          RABBITMQ_PLUGINS: rabbitmq_management
          RABBITMQ_USERNAME: guest
          RABBITMQ_PASSWORD: guest

        # These are strictly docker options, not entrypoint args (GHA restriction)
        options: >-
          --name rabbitmq

        ports:
          # These 6 ports are exposed by bitnami/rabbitmq (see https://www.rabbitmq.com/networking.html#ports)
          # host_port:container_port/protocol
          - 5671:5671/tcp   # AMQP SSL port
          - 5672:5672/tcp   # AMQP standard port
          - 15672:15672/tcp # Management: HTTP, CLI
          #- 15671:15671/tcp # Management: SSL port
          #- 25672:25672/tcp # inter-node or CLI
          #- 4369:4369/tcp   # epmd
          #

      # Used for the coordination backend for integration tests
      # NOTE: To speed things up, we only start redis for integration tests
      # where it's needed
      # redis:
      #   # Docker Hub image
      #   image: redis
      #   # Set health checks to wait until redis has started
      #   options: >-
      #     --name "redis"
      #     --health-cmd "redis-cli ping"
      #     --health-interval 10s
      #     --health-timeout 5s
      #     --health-retries 5
      #   ports:
      #     - 6379:6379/tcp

    env:
      TASK: '${{ matrix.task }}'
      PYTHON_VERSION_SHORT: '${{ matrix.python-version-short }}'
      NODE_TOTAL: '${{ matrix.nosetests_node_total }}'
      NODE_INDEX: '${{ matrix.nosetests_node_index }}'

      # the python binary used by the Makefile
      PYTHON_VERSION: 'python${{ matrix.python-version-short }}'

      # We need to explicitly specify terminal width otherwise some CLI tests fail on container
      # environments where small terminal size is used.
      COLUMNS: '120'

      # CI st2.conf (with ST2_CI_USER user instead of stanley)
      ST2_CONF: 'conf/st2.ci.conf'

      # Tell StackStorm that we are indeed in CI mode, previously we hard coded a Travis specific
      # environment variable in our test code, making it a PITA when we switch CI providers.
      # Now, we simply set this environment varible here in the CI portion of our testing and
      # it avoids any CI provider type lock-in.
      ST2_CI: 'true'

      # Name of the user who is running the CI (on GitHub Actions this is 'runner')
      ST2_CI_USER: 'runner'

      # GitHub is juggling how to set vars for multiple shells. Protect our PATH assumptions.
      PATH: /home/runner/.local/bin:/usr/local/sbin:/usr/local/bin:/usr/sbin:/usr/bin:/sbin:/bin

    steps:
      - name: Checkout repository
        uses: actions/checkout@v2
        with:
          # a test uses a submodule, and pants needs access to it to calculate deps.
          submodules: 'true'
      - name: Custom Environment Setup
        run: |
          ./scripts/github/setup-environment.sh
      - name: 'Set up Python (${{ matrix.python-version }})'
        uses: actions/setup-python@v2
        with:
          python-version: '${{ matrix.python-version }}'
      #- name: Cache Python Dependencies
      #  uses: actions/cache@v2
      #  with:
      #    path: |
      #      ~/.cache/pip
      #      virtualenv
      #      ~/virtualenv
      #    # TODO: maybe make the virtualenv a partial cache to exclude st2*?
      #    # !virtualenv/lib/python*/site-packages/st2*
      #    # !virtualenv/bin/st2*
      #    key: ${{ runner.os }}-v4-python-${{ matrix.python-version }}-${{ hashFiles('requirements.txt', 'test-requirements.txt') }}
      #    # Don't use alternative key as if requirements.txt has altered we
      #    # don't want to retrieve previous cache
      #    #restore-keys: |
      #    #  ${{ runner.os }}-v4-python-${{ matrix.python }}-
      - name: Cache APT Dependencies
        id: cache-apt-deps
        uses: actions/cache@v2
        with:
          path: |
            ~/apt_cache
          key: ${{ runner.os }}-apt-v5-${{ hashFiles('scripts/github/apt-packages.txt') }}
          restore-keys: |
            ${{ runner.os }}-apt-v5-
      - name: Install APT Depedencies
        env:
          CACHE_HIT: ${{steps.cache-apt-deps.outputs.cache-hit}}
        run: |
          # install dev dependencies for Python YAML and LDAP packages
          # https://github.com/StackStorm/st2-auth-ldap
          ./scripts/github/install-apt-packages-use-cache.sh

      - name: Initialize Pants and its GHA caches
        uses: pantsbuild/actions/init-pants@v6-scie-pants
        # This action adds an env var to make pants use both pants.ci.toml & pants.toml.
        # This action also creates 3 GHA caches (1 is optional).
        # - `pants-setup` has the bootsrapped pants install
        # - `pants-named-caches` has pip/wheel and PEX caches
        # - `pants-lmdb-store` has the fine-grained process cache.
        #   If we ever use a remote cache, then we can drop this.
        #   Otherwise, we may need an additional workflow or job to delete old caches
        #   if they are not expiring fast enough, and we hit the GHA 10GB per repo max.
        with:
          base-branch: master
          # To ignore a bad cache, bump the cache* integer.
          gha-cache-key: cache0
          # This hash should include all of our lockfiles so that the pip/pex caches
          # get invalidated on any transitive dependency update.
          named-caches-hash: ${{ hashFiles('requirements.txt') }}
          # enable the optional lmdb_store cache since we're not using remote caching.
          cache-lmdb-store: 'true'
          # install whatever version of python we need for our in-repo pants-plugins
          setup-python-for-plugins: 'true'

      - name: Install virtualenv
        run: |
          ./scripts/github/install-virtualenv.sh
      - name: Install requirements
        run: |
          ./scripts/ci/install-requirements.sh
      - name: Setup Integration Tests
        run: |
          # prep a ci-specific dev conf file that uses runner instead of stanley
          # this user is the username of the user in GitHub actions, used for SSH, etc during
          # integration tests (important)
          cp conf/st2.dev.conf "${ST2_CONF}" ; sed -i -e "s/stanley/${ST2_CI_USER}/" "${ST2_CONF}"

          sudo -E ./scripts/ci/add-itest-user-key.sh
      - name: Run Redis Service Container
        timeout-minutes: 2
        run: |
          docker run --rm --detach -p 127.0.0.1:6379:6379/tcp --name redis redis:latest
          until [ "$(docker inspect -f {{.State.Running}} redis)" == "true" ]; do sleep 0.1; done
      - name: Permissions Workaround
        run: |
          echo "$ST2_CI_REPO_PATH"
          sudo ST2_CI_REPO_PATH="${ST2_CI_REPO_PATH}" scripts/ci/permissions-workaround.sh
      - name: Reconfigure RabbitMQ
        # bitnami image allows (see bitnami/rabbitmq readme):
        # Here we're copying a rabbitmq.config file which won't do anything.
        # We need to switch to custom.conf or advanced.config.
        timeout-minutes: 2  # may die if rabbitmq fails to start
        run: |
          ./scripts/github/configure-rabbitmq.sh
      - name: Print versions
        run: |

          ./scripts/ci/print-versions.sh
      - name: make
<<<<<<< HEAD
        # packs tests have not been running!
        # if: "${{ env.TASK == 'ci-integration' }}"
=======
>>>>>>> d9876589
        #timeout-minutes: 7
        # TODO: Use dynamic timeout value based on the branch - for master we
        # need to use timeout x2 due to coverage overhead
        timeout-minutes: 14  # may die if rabbitmq fails to start
        # use: script -e -c to print colors
        run: |
          script -e -c "make ${TASK}" && exit 0
      - name: Codecov
        # NOTE: We only generate and submit coverage report for master and version branches and only when the build succeeds (default on GitHub Actions, this was not the case on Travis so we had to explicitly check success)
        if: "${{ success() && (env.ENABLE_COVERAGE == 'yes') && (env.TASK == 'ci-integration') && (env.PYTHON_VERSION_SHORT == '3.8')}}"
        run: |
          ./scripts/ci/submit-codecov-coverage.sh
        env:
          CODECOV_TOKEN: ${{ secrets.CODECOV_TOKEN }}
      - name: Compress Service Logs Before upload
        if: ${{ failure() && env.TASK == 'ci-integration' }}
        run: |
          tar cvzpf logs.tar.gz logs/*
      - name: Upload StackStorm services Logs
        if: ${{ failure() && env.TASK == 'ci-integration' }}
        uses: actions/upload-artifact@v2
        with:
          name: logs-py${{ matrix.python-version }}-nose-${{ matrix.nosetests_node_index }}
          path: logs.tar.gz
          retention-days: 7
      - name: Stop Redis Service Container
        if: "${{ always() }}"
        run: docker rm --force redis || true


      - name: Upload pants log
        uses: actions/upload-artifact@v2
        with:
          name: pants-log-py${{ matrix.python-version }}-nose-${{ matrix.nosetests_node_index }}
          path: .pants.d/pants.log
        if: always()  # We want the log even on failures.

  slack-notification:
    name: Slack notification for failed master builds
    if: false
    needs:
      - lint-checks
      - unit-tests
      - integration-tests
    runs-on: ubuntu-20.04
    steps:
      - name: Workflow conclusion
        # this step creates an environment variable WORKFLOW_CONCLUSION and is the most reliable way to check the status of previous jobs
        uses: technote-space/workflow-conclusion-action@v2
      - name: CI Run Failure Slack Notification
        if: ${{ env.WORKFLOW_CONCLUSION == 'failure' && github.ref == 'refs/heads/master' }}
        env:
          SLACK_BOT_TOKEN: ${{ secrets.SLACK_BOT_TOKEN }}
        uses: voxmedia/github-action-slack-notify-build@v1
        with:
          channel: development
          status: FAILED
          color: danger

      # HELPER FOR FUTURE DEVELOPERS:
      #  If your GitHub Actions job is failing and you need to debug it, by default there is
      #  no way to SSH into the container.
      #  The step below can be uncommeted and will stop here and allow you to SSH in.
      #  When this step is reached, simply refresh the GitHub Actions output for this build
      #  and this SSH command will be printed every 5 seconds to the output.
      #  Once you are done debugging in your SSH session, simply: touch /continue
      #  and this will continue the build.
      #
      # - name: Setup tmate session for debugging failed jobs (allows SSH into the container)
      #   uses: mxschmitt/action-tmate@v3
      #   if: "${{ failure() }}"
      #<|MERGE_RESOLUTION|>--- conflicted
+++ resolved
@@ -804,11 +804,6 @@
 
           ./scripts/ci/print-versions.sh
       - name: make
-<<<<<<< HEAD
-        # packs tests have not been running!
-        # if: "${{ env.TASK == 'ci-integration' }}"
-=======
->>>>>>> d9876589
         #timeout-minutes: 7
         # TODO: Use dynamic timeout value based on the branch - for master we
         # need to use timeout x2 due to coverage overhead
