--- conflicted
+++ resolved
@@ -40,16 +40,10 @@
           - name: 'Unit Tests'
             task: 'ci-unit'
             python-version: '3.6'
-<<<<<<< HEAD
-          - name: 'Micro Benchmarks'
-            task: 'micro-benchmarks'
-            python-version: '3.6'
-=======
           # This job is slow so we only run in on a daily basis
           # - name: 'Micro Benchmarks'
           #   task: 'micro-benchmarks'
           #   python-version: '3.6'
->>>>>>> a46831e3
           # Integration tests are not working yet, still done in Travis
           # - name: 'Integration Tests'
           #   task: 'ci-integration'
