--- conflicted
+++ resolved
@@ -53,80 +53,94 @@
         include:
           - name: 'Lint Checks (black, flake8, etc.)'
             task: 'ci-checks'
-<<<<<<< HEAD
-            python-version: "3.6"
-          - name: 'Compile'
+            nosetests_node_total: 1
+            nosetests_node_index: 0
+            python-version: '3.6'
+          - name: 'Compile (pip deps, pylint, etc.)'
             task: 'ci-compile'
-            python-version: "3.6"
+            nosetests_node_total: 1
+            nosetests_node_index: 0
+            python-version: '3.6'
           - name: 'Pack Tests'
             task: 'ci-packs-tests'
-            python-version: "3.6"
-          - name: 'Unit Tests'
-            task: 'ci-unit'
-            python-version: "3.6"
-          - name: 'Integration Tests'
-            task: 'ci-integration'
-            python-version: "3.6"
-          - name: 'Lint Checks'
+            nosetests_node_total: 1
+            nosetests_node_index: 0
+            python-version: '3.6'
+          - name: 'Unit Tests (chunk 1)'
+            task: 'ci-unit'
+            nosetests_node_total: 3
+            nosetests_node_index: 0
+            python-version: '3.6'
+          - name: 'Unit Tests (chunk 2)'
+            task: 'ci-unit'
+            nosetests_node_total: 3
+            nosetests_node_index: 1
+            python-version: '3.6'
+          - name: 'Unit Tests (chunk 3)'
+            task: 'ci-unit'
+            nosetests_node_total: 3
+            nosetests_node_index: 2
+            python-version: '3.6'
+          - name: 'Integration Tests (chunk 1)'
+            task: 'ci-integration'
+            nosetests_node_total: 3
+            nosetests_node_index: 0
+            python-version: '3.6'
+          - name: 'Integration Tests (chunk 2)'
+            task: 'ci-integration'
+            nosetests_node_total: 3
+            nosetests_node_index: 1
+            python-version: '3.6'
+          - name: 'Integration Tests (chunk 3)'
+            task: 'ci-integration'
+            nosetests_node_total: 3
+            nosetests_node_index: 2
+            python-version: '3.6'
+          - name: 'Lint Checks (black, flake8, etc.)'
             task: 'ci-checks'
-            python-version: "3.8"
-          - name: 'Compile'
+            nosetests_node_total: 1
+            nosetests_node_index: 0
+            python-version: '3.8'
+          - name: 'Compile (pip deps, pylint, etc.)'
             task: 'ci-compile'
-            python-version: "3.8"
+            nosetests_node_total: 1
+            nosetests_node_index: 0
+            python-version: '3.8'
           - name: 'Pack Tests'
             task: 'ci-packs-tests'
-            python-version: "3.8"
-          - name: 'Unit Tests'
-            task: 'ci-unit'
-            python-version: "3.8"
-          - name: 'Integration Tests'
-            task: 'ci-integration'
-            python-version: "3.8"
-=======
-            nosetests_node_total: 1
-            nosetests_node_index: 0
-            python-version: '3.6'
-          - name: 'Compile (pip deps, pylint, etc.)'
-            task: 'ci-compile'
-            nosetests_node_total: 1
-            nosetests_node_index: 0
-            python-version: '3.6'
-          - name: 'Pack Tests'
-            task: 'ci-packs-tests'
-            nosetests_node_total: 1
-            nosetests_node_index: 0
-            python-version: '3.6'
+            nosetests_node_total: 1
+            nosetests_node_index: 0
+            python-version: '3.8'
           - name: 'Unit Tests (chunk 1)'
             task: 'ci-unit'
             nosetests_node_total: 3
             nosetests_node_index: 0
-            python-version: '3.6'
+            python-version: '3.8'
           - name: 'Unit Tests (chunk 2)'
             task: 'ci-unit'
             nosetests_node_total: 3
             nosetests_node_index: 1
-            python-version: '3.6'
+            python-version: '3.8'
           - name: 'Unit Tests (chunk 3)'
             task: 'ci-unit'
             nosetests_node_total: 3
             nosetests_node_index: 2
-            python-version: '3.6'
+            python-version: '3.8'
           - name: 'Integration Tests (chunk 1)'
             task: 'ci-integration'
             nosetests_node_total: 3
             nosetests_node_index: 0
-            python-version: '3.6'
+            python-version: '3.8'
           - name: 'Integration Tests (chunk 2)'
             task: 'ci-integration'
             nosetests_node_total: 3
             nosetests_node_index: 1
-            python-version: '3.6'
+            python-version: '3.8'
           - name: 'Integration Tests (chunk 3)'
             task: 'ci-integration'
             nosetests_node_total: 3
             nosetests_node_index: 2
-            python-version: '3.6'
->>>>>>> 707d49dd
+            python-version: '3.8'
           # This job is slow so we only run in on a daily basis
           # - name: 'Micro Benchmarks'
           #   task: 'micro-benchmarks'
