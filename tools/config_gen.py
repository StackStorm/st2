--- conflicted
+++ resolved
@@ -24,24 +24,6 @@
 from oslo_config import cfg
 
 
-<<<<<<< HEAD
-CONFIGS = ['st2actions.config',
-           'st2actions.scheduler.config',
-           'st2actions.notifier.config',
-           'st2actions.workflows.config',
-           'st2api.config',
-           'st2stream.config',
-           'st2auth.config',
-           'st2common.config',
-           'st2exporter.config',
-           'st2reactor.rules.config',
-           'st2reactor.sensor.config',
-           'st2reactor.timer.config',
-           'st2reactor.garbage_collector.config']
-
-SKIP_GROUPS = ['api_pecan', 'rbac', 'results_tracker']
-SKIP_OPTIONS = ['json_library']
-=======
 CONFIGS = [
     "st2actions.config",
     "st2actions.scheduler.config",
@@ -59,7 +41,7 @@
 ]
 
 SKIP_GROUPS = ["api_pecan", "rbac", "results_tracker"]
->>>>>>> 7c8ecd7b
+SKIP_OPTIONS = ["json_library"]
 
 # We group auth options together to make it a bit more clear what applies where
 AUTH_OPTIONS = {
@@ -168,16 +150,11 @@
 
 
 def _print_options(opt_group, options):
-<<<<<<< HEAD
-    for opt in sorted(options, key=lambda x: x['opt'].name):
-        if opt['opt'].name in SKIP_OPTIONS:
-            continue
-
-        opt = opt['opt']
-=======
     for opt in sorted(options, key=lambda x: x["opt"].name):
         opt = opt["opt"]
->>>>>>> 7c8ecd7b
+
+        if opt.name in SKIP_OPTIONS:
+            continue
 
         # Special case for options which could change during this script run
         static_option_value = STATIC_OPTION_VALUES.get(opt_group.name, {}).get(
