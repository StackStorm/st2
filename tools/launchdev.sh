--- conflicted
+++ resolved
@@ -228,25 +228,15 @@
     done
 
     # Run the st2 API server
-<<<<<<< HEAD
-    echo 'Starting screen session st2-api'
-    if [ "${use_gunicorn}" = true ]; then
-        echo '  using gunicorn to run st2-api'
-        export ST2_CONFIG_PATH=${ST2_CONF}
-        screen -L -c tools/screen-configs/st2api.conf -d -m -S st2-api ${VIRTUALENV}/bin/gunicorn \
-            st2api.wsgi:application -k eventlet -b "$BINDING_ADDRESS:9101" --workers 1
-=======
     if [ "${use_gunicorn}" = true ]; then
         echo 'Starting st2-api using gunicorn ...'
         tmux new-session -d -s st2-api "export ST2_CONFIG_PATH=${ST2_CONF}; source ${VIRTUALENV}/bin/activate; ${VIRTUALENV}/bin/gunicorn st2api.wsgi:application -k eventlet -b $BINDING_ADDRESS:9101 --workers 1 2>&1 | tee -a ${ST2_LOGS}/st2-api.log"
->>>>>>> 96ce1d7c
     else
         echo 'Starting st2-api ...'
         tmux new-session -d -s st2-api "export ST2_CONFIG_PATH=${ST2_CONF}; source ${VIRTUALENV}/bin/activate; ${VIRTUALENV}/bin/python ./st2api/bin/st2api --config-file $ST2_CONF 2>&1 | tee -a ${ST2_LOGS}/st2-api.log"
     fi
 
     # Run st2stream API server
-    echo 'Starting screen session st2-stream'
     if [ "${use_gunicorn}" = true ]; then
         echo 'Starting st2-stream using gunicorn ...'
         tmux new-session -d -s st2-stream "export ST2_CONFIG_PATH=${ST2_CONF}; source ${VIRTUALENV}/bin/activate; ${VIRTUALENV}/bin/gunicorn st2stream.wsgi:application -k eventlet -b $BINDING_ADDRESS:9102 --workers 1 2>&1 | tee -a ${ST2_LOGS}/st2-stream.log"
@@ -255,13 +245,8 @@
         tmux new-session -d -s st2-stream "export ST2_CONFIG_PATH=${ST2_CONF}; source ${VIRTUALENV}/bin/activate; ${VIRTUALENV}/bin/python ./st2stream/bin/st2stream --config-file $ST2_CONF 2>&1 | tee -a ${ST2_LOGS}/st2-stream.log"
     fi
 
-<<<<<<< HEAD
-	# give st2stream time to startup and load things into database
-	sleep 10
-=======
     # give st2stream time to startup and load things into database
     sleep 10
->>>>>>> 96ce1d7c
 
     # Run the workflow engine server
     echo 'Starting st2-workflow engine(s):'
@@ -269,17 +254,9 @@
     for i in $(seq 1 $workflow_engine_count)
     do
         WORKFLOW_ENGINE_NAME=st2-workflow-$i
-<<<<<<< HEAD
-        WORKFLOW_ENGINE_SCREENS+=($WORKFLOW_ENGINE_NAME)
-        echo '  starting '$WORKFLOW_ENGINE_NAME
-        screen -L -c tools/screen-configs/st2workflowengine.conf -d -m -S $WORKFLOW_ENGINE_NAME ${VIRTUALENV}/bin/python \
-            ./st2actions/bin/st2workflowengine \
-            --config-file $ST2_CONF
-=======
         WORKFLOW_ENGINE_SESSIONS+=($WORKFLOW_ENGINE_NAME)
         echo "   $WORKFLOW_ENGINE_NAME ..."
         tmux new-session -d -s $WORKFLOW_ENGINE_NAME "export ST2_CONFIG_PATH=${ST2_CONF}; source ${VIRTUALENV}/bin/activate; ${VIRTUALENV}/bin/python ./st2actions/bin/st2workflowengine --config-file $ST2_CONF 2>&1 | tee -a ${ST2_LOGS}/${WORKFLOW_ENGINE_NAME}.log"
->>>>>>> 96ce1d7c
     done
 
     # Start a session for every runner
@@ -288,17 +265,9 @@
     for i in $(seq 1 $runner_count)
     do
         RUNNER_NAME=st2-actionrunner-$i
-<<<<<<< HEAD
-        RUNNER_SCREENS+=($RUNNER_NAME)
-        echo '  starting '$RUNNER_NAME
-        screen -L -c tools/screen-configs/st2actionrunner.conf -d -m -S $RUNNER_NAME ${VIRTUALENV}/bin/python \
-            ./st2actions/bin/st2actionrunner \
-            --config-file $ST2_CONF
-=======
         RUNNER_SESSIONS+=($RUNNER_NAME)
         echo "   $RUNNER_NAME ..."
         tmux new-session -d -s $RUNNER_NAME "export ST2_CONFIG_PATH=${ST2_CONF}; source ${VIRTUALENV}/bin/activate; ${VIRTUALENV}/bin/python ./st2actions/bin/st2actionrunner --config-file $ST2_CONF 2>&1 | tee -a ${ST2_LOGS}/${RUNNER_NAME}.log"
->>>>>>> 96ce1d7c
     done
 
     # Run the garbage collector service
@@ -311,17 +280,9 @@
     for i in $(seq 1 $scheduler_count)
     do
         SCHEDULER_NAME=st2-scheduler-$i
-<<<<<<< HEAD
-        SCHEDULER_SCREENS+=($SCHEDULER_NAME)
-        echo '  starting '$SCHEDULER_NAME
-        screen -L -c tools/screen-configs/st2scheduler.conf -d -m -S $SCHEDULER_NAME ${VIRTUALENV}/bin/python \
-            ./st2actions/bin/st2scheduler \
-            --config-file $ST2_CONF
-=======
         SCHEDULER_SESSIONS+=($SCHEDULER_NAME)
         echo "   $SCHEDULER_NAME ..."
         tmux new-session -d -s $SCHEDULER_NAME "export ST2_CONFIG_PATH=${ST2_CONF}; source ${VIRTUALENV}/bin/activate; ${VIRTUALENV}/bin/python ./st2actions/bin/st2scheduler --config-file $ST2_CONF 2>&1 | tee -a ${ST2_LOGS}/${SCHEDULER_NAME}.log"
->>>>>>> 96ce1d7c
     done
 
     # Run the sensor container server
@@ -329,29 +290,6 @@
     tmux new-session -d -s st2-sensorcontainer "export ST2_CONFIG_PATH=${ST2_CONF}; source ${VIRTUALENV}/bin/activate; ${VIRTUALENV}/bin/python ./st2reactor/bin/st2sensorcontainer --config-file $ST2_CONF 2>&1 | tee -a ${ST2_LOGS}/st2-sensorcontainer.log"
 
     # Run the rules engine server
-<<<<<<< HEAD
-    echo 'Starting screen session st2-rulesengine'
-    screen -L -c tools/screen-configs/st2rulesengine.conf -d -m -S st2-rulesengine ${VIRTUALENV}/bin/python \
-        ./st2reactor/bin/st2rulesengine \
-        --config-file $ST2_CONF
-
-    # Run the timer engine server
-    echo 'Starting screen session st2-timersengine'
-    screen -L -c tools/screen-configs/st2timersengine.conf -d -m -S st2-timersengine ${VIRTUALENV}/bin/python \
-        ./st2reactor/bin/st2timersengine \
-        --config-file $ST2_CONF
-
-    # Run the actions notifier
-    echo 'Starting screen session st2-notifier'
-    screen -L -c tools/screen-configs/st2notifier.conf -d -m -S st2-notifier ${VIRTUALENV}/bin/python \
-        ./st2actions/bin/st2notifier \
-        --config-file $ST2_CONF
-
-    # Run the auth API server
-    echo 'Starting screen session st2-auth'
-    if [ "${use_gunicorn}" = true ]; then
-        echo '  using gunicorn to run st2-auth'
-=======
     echo 'Starting st2-rulesengine ...'
     tmux new-session -d -s st2-rulesengine "export ST2_CONFIG_PATH=${ST2_CONF}; source ${VIRTUALENV}/bin/activate; ${VIRTUALENV}/bin/python ./st2reactor/bin/st2rulesengine --config-file $ST2_CONF 2>&1 | tee -a ${ST2_LOGS}/st2-rulesengine.log"
 
@@ -366,7 +304,6 @@
     # Run the auth API server
     if [ "${use_gunicorn}" = true ]; then
         echo 'Starting st2-auth using gunicorn ...'
->>>>>>> 96ce1d7c
         export ST2_CONFIG_PATH=${ST2_CONF}
         tmux new-session -d -s st2-auth "export ST2_CONFIG_PATH=${ST2_CONF}; source ${VIRTUALENV}/bin/activate; ${VIRTUALENV}/bin/gunicorn st2auth.wsgi:application -k eventlet -b $BINDING_ADDRESS:9100 --workers 1 2>&1 | tee -a ${ST2_LOGS}/st2-auth.log"
     else
@@ -399,15 +336,8 @@
 
     if [ "$load_content" = true ]; then
         # Register contents
-<<<<<<< HEAD
-        echo 'Registering sensors, runners, actions, rules, aliases, and policies...'
-        ${VIRTUALENV}/bin/python \
-            ./st2common/bin/st2-register-content \
-            --config-file $ST2_CONF --register-all --debug
-=======
         echo 'Registering sensors, runners, actions, rules, aliases, and policies ...'
         ${VIRTUALENV}/bin/python ./st2common/bin/st2-register-content --config-file $ST2_CONF --register-all
->>>>>>> 96ce1d7c
     fi
 
     if [ "$copy_test_packs" = true ]; then
