--- conflicted
+++ resolved
@@ -628,22 +628,15 @@
 
 class PackResourceManager(ResourceManager):
     @add_auth_token_to_kwargs_from_env
-<<<<<<< HEAD
-    def install(self, packs, force=False, skip_dependencies=False, timeout=600, **kwargs):
-        url = '/%s/install' % (self.resource.get_url_path_name())
-        payload = {
-            'packs': packs,
-            'force': force,
-            'skip_dependencies': skip_dependencies,
-            'timeout': timeout
-=======
-    def install(self, packs, force=False, skip_dependencies=False, **kwargs):
+    def install(
+        self, packs, force=False, skip_dependencies=False, timeout=600, **kwargs
+    ):
         url = "/%s/install" % (self.resource.get_url_path_name())
         payload = {
             "packs": packs,
             "force": force,
             "skip_dependencies": skip_dependencies,
->>>>>>> d25d43f4
+            "timeout": timeout,
         }
         response = self.client.post(url, payload, **kwargs)
         if response.status_code != http_client.OK:
