# Copyright 2020 The StackStorm Authors.
# Copyright 2019 Extreme Networks, Inc.
#
# Licensed under the Apache License, Version 2.0 (the "License");
# you may not use this file except in compliance with the License.
# You may obtain a copy of the License at
#
#     http://www.apache.org/licenses/LICENSE-2.0
#
# Unless required by applicable law or agreed to in writing, software
# distributed under the License is distributed on an "AS IS" BASIS,
# WITHOUT WARRANTIES OR CONDITIONS OF ANY KIND, either express or implied.
# See the License for the specific language governing permissions and
# limitations under the License.

from __future__ import absolute_import

from typing import Optional
from typing import Tuple

import os
import logging
from functools import wraps

import six
import orjson
from six.moves import urllib
from six.moves import http_client
import requests

from st2client.utils import httpclient


LOG = logging.getLogger(__name__)


def add_auth_token_to_kwargs_from_env(func):
    @wraps(func)
    def decorate(*args, **kwargs):
        if not kwargs.get("token") and os.environ.get("ST2_AUTH_TOKEN", None):
            kwargs["token"] = os.environ.get("ST2_AUTH_TOKEN")
        if not kwargs.get("api_key") and os.environ.get("ST2_API_KEY", None):
            kwargs["api_key"] = os.environ.get("ST2_API_KEY")

        return func(*args, **kwargs)

    return decorate


def parse_api_response(response: requests.models.Response) -> dict:
    """
    Utility function which parses API json response using orjson.

    requests uses simplejson, but this version uses orjson which can be up to 50% faster and that
    is especially pronounced with larger response.
    """
    # Upstream implementation is available at
    # https://github.com/psf/requests/blob/master/requests/models.py#L876
    # NOTE: It's important that we manually decode response.content attribute before passing it to
    # orjson otherwise orjson will try to decode it and will be slower.

    # Inside tests content is not always bytes
    if isinstance(response.content, str):
        data = response.content
    else:
        data = response.content.decode("utf-8")

    data = orjson.loads(data)
    return data


class Resource(object):

    # An alias to use for the resource if different than the class name.
    _alias = None

    # Display name of the resource. This may be different than its resource
    # name specifically when the resource name is composed of multiple words.
    _display_name = None

    # URL path for the resource.
    _url_path = None

    # Plural form of the resource name. This will be used to build the
    # latter part of the REST URL.
    _plural = None

    # Plural form of the resource display name.
    _plural_display_name = None

    # A list of class attributes which will be included in __repr__ return value
    _repr_attributes = []

    def __init__(self, *args, **kwargs):
        for k, v in six.iteritems(kwargs):
            setattr(self, k, v)

    def to_dict(self, exclude_attributes=None):
        """
        Return a dictionary representation of this object.

        :param exclude_attributes: Optional list of attributes to exclude.
        :type exclude_attributes: ``list``

        :rtype: ``dict``
        """
        exclude_attributes = exclude_attributes or []

        attributes = list(self.__dict__.keys())
        attributes = [
            attr
            for attr in attributes
            if not attr.startswith("__") and attr not in exclude_attributes
        ]

        result = {}
        for attribute in attributes:
            value = getattr(self, attribute, None)
            result[attribute] = value

        return result

    @classmethod
    def get_alias(cls):
        return cls._alias if cls._alias else cls.__name__

    @classmethod
    def get_display_name(cls):
        return cls._display_name if cls._display_name else cls.__name__

    @classmethod
    def get_plural_name(cls):
        if not cls._plural:
            raise Exception(
                "The %s class is missing class attributes "
                "in its definition." % cls.__name__
            )
        return cls._plural

    @classmethod
    def get_plural_display_name(cls):
        return cls._plural_display_name if cls._plural_display_name else cls._plural

    @classmethod
    def get_url_path_name(cls):
        if cls._url_path:
            return cls._url_path

        return cls.get_plural_name().lower()

    def serialize(self):
        return dict(
            (k, v) for k, v in six.iteritems(self.__dict__) if not k.startswith("_")
        )

    @classmethod
    def deserialize(cls, doc):
        if type(doc) is not dict:
            doc = orjson.loads(doc)
        return cls(**doc)

    def __str__(self):
        return str(self.__repr__())

    def __repr__(self):
        if not self._repr_attributes:
            return super(Resource, self).__repr__()

        attributes = []
        for attribute in self._repr_attributes:
            value = getattr(self, attribute, None)
            attributes.append("%s=%s" % (attribute, value))

        attributes = ",".join(attributes)
        class_name = self.__class__.__name__
        result = "<%s %s>" % (class_name, attributes)
        return result


class ResourceManager(object):
<<<<<<< HEAD

    def __init__(self, resource: str, endpoint: str, cacert: Optional[str] = None,
                 debug: bool = False, basic_auth: Optional[Tuple[str, str]] = None):
        """
        :param resource: Name of the resource to operate on.
        :param endpoint: API endpoint URL.
        :param cacert: Optional path to CA cert to use to validate the server side cert.
        :param debug: True to enable debug mode where additional debug information will be logged.
        :param basic_auth: Optional additional basic auth credentials in tuple(username, password)
                           notation.
        """
=======
    def __init__(self, resource, endpoint, cacert=None, debug=False):
>>>>>>> c6872594
        self.resource = resource
        self.endpoint = endpoint
        self.cacert = cacert
        self.debug = debug
        self.basic_auth = basic_auth
        self.client = httpclient.HTTPClient(endpoint, cacert=cacert, debug=debug,
                                            basic_auth=basic_auth)

    @staticmethod
    def handle_error(response):
        try:
            content = parse_api_response(response)
            fault = content.get("faultstring", "") if content else ""
            if fault:
                response.reason += "\nMESSAGE: %s" % fault
        except Exception as e:
            response.reason += (
                "\nUnable to retrieve detailed message "
                "from the HTTP response. %s\n" % six.text_type(e)
            )
        response.raise_for_status()

    @add_auth_token_to_kwargs_from_env
    def get_all(self, **kwargs):
        # TODO: This is ugly, stop abusing kwargs
        url = "/%s" % self.resource.get_url_path_name()
        limit = kwargs.pop("limit", None)
        pack = kwargs.pop("pack", None)
        prefix = kwargs.pop("prefix", None)
        user = kwargs.pop("user", None)
        offset = kwargs.pop("offset", 0)

        params = kwargs.pop("params", {})

        if limit:
            params["limit"] = limit

        if pack:
            params["pack"] = pack

        if prefix:
            params["prefix"] = prefix

        if user:
            params["user"] = user

        if offset:
            params["offset"] = offset

        response = self.client.get(url=url, params=params, **kwargs)
        if response.status_code != http_client.OK:
            self.handle_error(response)
        return [
            self.resource.deserialize(item) for item in parse_api_response(response)
        ]

    @add_auth_token_to_kwargs_from_env
    def get_by_id(self, id, **kwargs):
        url = "/%s/%s" % (self.resource.get_url_path_name(), id)
        response = self.client.get(url, **kwargs)
        if response.status_code == http_client.NOT_FOUND:
            return None
        if response.status_code != http_client.OK:
            self.handle_error(response)

        return self.resource.deserialize(parse_api_response(response=response))

    @add_auth_token_to_kwargs_from_env
    def get_property(self, id_, property_name, self_deserialize=True, **kwargs):
        """
        Gets a property of a Resource.
        id_ : Id of the resource
        property_name: Name of the property
        self_deserialize: #Implies use the deserialize method implemented by this resource.
        """
        token = kwargs.pop("token", None)
        api_key = kwargs.pop("api_key", None)

        if kwargs:
            url = "/%s/%s/%s/?%s" % (
                self.resource.get_url_path_name(),
                id_,
                property_name,
                urllib.parse.urlencode(kwargs),
            )
        else:
            url = "/%s/%s/%s/" % (self.resource.get_url_path_name(), id_, property_name)

        if token:
            response = self.client.get(url, token=token)
        elif api_key:
            response = self.client.get(url, api_key=api_key)
        else:
            response = self.client.get(url)

        if response.status_code == http_client.NOT_FOUND:
            return None
        if response.status_code != http_client.OK:
            self.handle_error(response)

        if self_deserialize:
            return [
                self.resource.deserialize(item) for item in parse_api_response(response)
            ]
        else:
            return parse_api_response(response)

    @add_auth_token_to_kwargs_from_env
    def get_by_ref_or_id(self, ref_or_id, **kwargs):
        return self.get_by_id(id=ref_or_id, **kwargs)

    def _query_details(self, **kwargs):
        if not kwargs:
            raise Exception("Query parameter is not provided.")

        token = kwargs.get("token", None)
        api_key = kwargs.get("api_key", None)
        params = kwargs.get("params", {})

        for k, v in six.iteritems(kwargs):
            # Note: That's a special case to support api_key and token kwargs
            if k not in ["token", "api_key", "params"]:
                params[k] = v

        url = "/%s/?%s" % (
            self.resource.get_url_path_name(),
            urllib.parse.urlencode(params),
        )

        if token:
            response = self.client.get(url, token=token)
        elif api_key:
            response = self.client.get(url, api_key=api_key)
        else:
            response = self.client.get(url)

        if response.status_code == http_client.NOT_FOUND:
            # for query and query_with_count
            return [], None
        if response.status_code != http_client.OK:
            self.handle_error(response)
        items = parse_api_response(response)
        instances = [self.resource.deserialize(item) for item in items]
        return instances, response

    @add_auth_token_to_kwargs_from_env
    def query(self, **kwargs):
        instances, _ = self._query_details(**kwargs)
        return instances

    @add_auth_token_to_kwargs_from_env
    def query_with_count(self, **kwargs):
        instances, response = self._query_details(**kwargs)
        if response and "X-Total-Count" in response.headers:
            return (instances, int(response.headers["X-Total-Count"]))
        else:
            return (instances, None)

    @add_auth_token_to_kwargs_from_env
    def get_by_name(self, name, **kwargs):
        instances = self.query(name=name, **kwargs)
        if not instances:
            return None
        else:
            if len(instances) > 1:
                raise Exception(
                    'More than one %s named "%s" are found.'
                    % (self.resource.__name__.lower(), name)
                )
            return instances[0]

    @add_auth_token_to_kwargs_from_env
    def create(self, instance, **kwargs):
        url = "/%s" % self.resource.get_url_path_name()
        response = self.client.post(url, instance.serialize(), **kwargs)
        if response.status_code != http_client.OK:
            self.handle_error(response)
        instance = self.resource.deserialize(parse_api_response(response))
        return instance

    @add_auth_token_to_kwargs_from_env
    def update(self, instance, **kwargs):
        url = "/%s/%s" % (self.resource.get_url_path_name(), instance.id)
        response = self.client.put(url, instance.serialize(), **kwargs)
        if response.status_code != http_client.OK:
            self.handle_error(response)
        instance = self.resource.deserialize(parse_api_response(response))
        return instance

    @add_auth_token_to_kwargs_from_env
    def delete(self, instance, **kwargs):
        url = "/%s/%s" % (self.resource.get_url_path_name(), instance.id)
        response = self.client.delete(url, **kwargs)

        if response.status_code not in [
            http_client.OK,
            http_client.NO_CONTENT,
            http_client.NOT_FOUND,
        ]:
            self.handle_error(response)
            return False

        return True

    @add_auth_token_to_kwargs_from_env
    def delete_by_id(self, instance_id, **kwargs):
        url = "/%s/%s" % (self.resource.get_url_path_name(), instance_id)
        response = self.client.delete(url, **kwargs)
        if response.status_code not in [
            http_client.OK,
            http_client.NO_CONTENT,
            http_client.NOT_FOUND,
        ]:
            self.handle_error(response)
            return False
        try:
            resp_json = parse_api_response(response)
            if resp_json:
                return resp_json
        except Exception as e:
            print(
                "\nUnable to retrieve detailed message "
                "from the HTTP response. %s\n" % six.text_type(e)
            )
        return True


class ActionAliasResourceManager(ResourceManager):
    @add_auth_token_to_kwargs_from_env
    def match(self, instance, **kwargs):
        url = "/%s/match" % self.resource.get_url_path_name()
        response = self.client.post(url, instance.serialize(), **kwargs)
        if response.status_code != http_client.OK:
            self.handle_error(response)
        match = parse_api_response(response)
        return (
            self.resource.deserialize(match["actionalias"]),
            match["representation"],
        )


class ActionAliasExecutionManager(ResourceManager):
    @add_auth_token_to_kwargs_from_env
    def match_and_execute(self, instance, **kwargs):
        url = "/%s/match_and_execute" % self.resource.get_url_path_name()
        response = self.client.post(url, instance.serialize(), **kwargs)

        if response.status_code != http_client.OK:
            self.handle_error(response)
        instance = self.resource.deserialize(parse_api_response(response)["results"][0])
        return instance


class ActionResourceManager(ResourceManager):
    @add_auth_token_to_kwargs_from_env
    def get_entrypoint(self, ref_or_id, **kwargs):
        url = "/%s/views/entry_point/%s" % (
            self.resource.get_url_path_name(),
            ref_or_id,
        )

        response = self.client.get(url, **kwargs)
        if response.status_code != http_client.OK:
            self.handle_error(response)

        return response.text


class ExecutionResourceManager(ResourceManager):
    @add_auth_token_to_kwargs_from_env
    def re_run(
        self,
        execution_id,
        parameters=None,
        tasks=None,
        no_reset=None,
        delay=0,
        **kwargs,
    ):
        url = "/%s/%s/re_run" % (self.resource.get_url_path_name(), execution_id)

        tasks = tasks or []
        no_reset = no_reset or []

        if list(set(no_reset) - set(tasks)):
            raise ValueError(
                "List of tasks to reset does not match the tasks to rerun."
            )

        data = {
            "parameters": parameters or {},
            "tasks": tasks,
            "reset": list(set(tasks) - set(no_reset)),
            "delay": delay,
        }

        response = self.client.post(url, data, **kwargs)
        if response.status_code != http_client.OK:
            self.handle_error(response)

        instance = self.resource.deserialize(parse_api_response(response))
        return instance

    @add_auth_token_to_kwargs_from_env
    def get_output(self, execution_id, output_type=None, **kwargs):
        url = "/%s/%s/output" % (self.resource.get_url_path_name(), execution_id)

        if output_type:
            url += "?" + urllib.parse.urlencode({"output_type": output_type})

        response = self.client.get(url, **kwargs)
        if response.status_code != http_client.OK:
            self.handle_error(response)

        return response.text

    @add_auth_token_to_kwargs_from_env
    def pause(self, execution_id, **kwargs):
        url = "/%s/%s" % (self.resource.get_url_path_name(), execution_id)
        data = {"status": "pausing"}

        response = self.client.put(url, data, **kwargs)

        if response.status_code != http_client.OK:
            self.handle_error(response)

        return self.resource.deserialize(parse_api_response(response))

    @add_auth_token_to_kwargs_from_env
    def resume(self, execution_id, **kwargs):
        url = "/%s/%s" % (self.resource.get_url_path_name(), execution_id)
        data = {"status": "resuming"}

        response = self.client.put(url, data, **kwargs)

        if response.status_code != http_client.OK:
            self.handle_error(response)

        return self.resource.deserialize(parse_api_response(response))

    @add_auth_token_to_kwargs_from_env
    def get_children(self, execution_id, **kwargs):
        url = "/%s/%s/children" % (self.resource.get_url_path_name(), execution_id)

        depth = kwargs.pop("depth", -1)

        params = kwargs.pop("params", {})

        if depth:
            params["depth"] = depth

        response = self.client.get(url=url, params=params, **kwargs)
        if response.status_code != http_client.OK:
            self.handle_error(response)
        return [
            self.resource.deserialize(item) for item in parse_api_response(response)
        ]


class InquiryResourceManager(ResourceManager):
    @add_auth_token_to_kwargs_from_env
    def respond(self, inquiry_id, inquiry_response, **kwargs):
        """
        Update st2.inquiry.respond action
        Update st2client respond command to use this?
        """
        url = "/%s/%s" % (self.resource.get_url_path_name(), inquiry_id)

        payload = {"id": inquiry_id, "response": inquiry_response}

        response = self.client.put(url, payload, **kwargs)

        if response.status_code != http_client.OK:
            self.handle_error(response)

        return self.resource.deserialize(parse_api_response(response))


class TriggerInstanceResourceManager(ResourceManager):
    @add_auth_token_to_kwargs_from_env
    def re_emit(self, trigger_instance_id, **kwargs):
        url = "/%s/%s/re_emit" % (
            self.resource.get_url_path_name(),
            trigger_instance_id,
        )
        response = self.client.post(url, None, **kwargs)
        if response.status_code != http_client.OK:
            self.handle_error(response)
        return parse_api_response(response)


class AsyncRequest(Resource):
    pass


class PackResourceManager(ResourceManager):
    @add_auth_token_to_kwargs_from_env
    def install(self, packs, force=False, skip_dependencies=False, **kwargs):
        url = "/%s/install" % (self.resource.get_url_path_name())
        payload = {
            "packs": packs,
            "force": force,
            "skip_dependencies": skip_dependencies,
        }
        response = self.client.post(url, payload, **kwargs)
        if response.status_code != http_client.OK:
            self.handle_error(response)
        instance = AsyncRequest.deserialize(parse_api_response(response))
        return instance

    @add_auth_token_to_kwargs_from_env
    def remove(self, packs, **kwargs):
        url = "/%s/uninstall" % (self.resource.get_url_path_name())
        response = self.client.post(url, {"packs": packs}, **kwargs)
        if response.status_code != http_client.OK:
            self.handle_error(response)
        instance = AsyncRequest.deserialize(parse_api_response(response))
        return instance

    @add_auth_token_to_kwargs_from_env
    def search(self, args, ignore_errors=False, **kwargs):
        url = "/%s/index/search" % (self.resource.get_url_path_name())
        if "query" in vars(args):
            payload = {"query": args.query}
        else:
            payload = {"pack": args.pack}

        response = self.client.post(url, payload, **kwargs)

        if response.status_code != http_client.OK:
            if ignore_errors:
                return None

            self.handle_error(response)
        data = parse_api_response(response)
        if isinstance(data, list):
            return [self.resource.deserialize(item) for item in data]
        else:
            return self.resource.deserialize(data) if data else None

    @add_auth_token_to_kwargs_from_env
    def register(self, packs=None, types=None, **kwargs):
        url = "/%s/register" % (self.resource.get_url_path_name())
        payload = {}
        if types:
            payload["types"] = types
        if packs:
            payload["packs"] = packs
        response = self.client.post(url, payload, **kwargs)
        if response.status_code != http_client.OK:
            self.handle_error(response)
        instance = self.resource.deserialize(parse_api_response(response))
        return instance


class ConfigManager(ResourceManager):
    @add_auth_token_to_kwargs_from_env
    def update(self, instance, **kwargs):
        url = "/%s/%s" % (self.resource.get_url_path_name(), instance.pack)
        response = self.client.put(url, instance.values, **kwargs)
        if response.status_code != http_client.OK:
            self.handle_error(response)
        instance = self.resource.deserialize(parse_api_response(response))
        return instance


class WebhookManager(ResourceManager):
    @add_auth_token_to_kwargs_from_env
    def post_generic_webhook(self, trigger, payload=None, trace_tag=None, **kwargs):
        url = "/webhooks/st2"

        headers = {}
        data = {"trigger": trigger, "payload": payload or {}}

        if trace_tag:
            headers["St2-Trace-Tag"] = trace_tag

        response = self.client.post(url, data=data, headers=headers, **kwargs)

        if response.status_code != http_client.OK:
            self.handle_error(response)

        return parse_api_response(response)

    @add_auth_token_to_kwargs_from_env
    def match(self, instance, **kwargs):
        url = "/%s/match" % self.resource.get_url_path_name()
        response = self.client.post(url, instance.serialize(), **kwargs)
        if response.status_code != http_client.OK:
            self.handle_error(response)
        match = parse_api_response(response)
        return (
            self.resource.deserialize(match["actionalias"]),
            match["representation"],
        )


<<<<<<< HEAD
class StreamManager(ResourceManager):
    def __init__(self, endpoint, cacert=None, debug=False, basic_auth=None):
        super(StreamManager, self).__init__(resource=None,
                                            endpoint=endpoint, cacert=cacert,
                                            debug=debug, basic_auth=basic_auth)
        self._url = httpclient.get_url_without_trailing_slash(endpoint) + '/stream'
=======
class StreamManager(object):
    def __init__(self, endpoint, cacert=None, debug=False):
        self._url = httpclient.get_url_without_trailing_slash(endpoint) + "/stream"
        self.debug = debug
        self.cacert = cacert
>>>>>>> c6872594

    @add_auth_token_to_kwargs_from_env
    def listen(self, events=None, **kwargs):
        # Late import to avoid very expensive in-direct import (~1 second) when this function is
        # not called / used
        from sseclient import SSEClient

        url = self._url
        query_params = {}
        request_params = {}

        if events and isinstance(events, six.string_types):
            events = [events]

        if "token" in kwargs:
            query_params["x-auth-token"] = kwargs.get("token")

        if "api_key" in kwargs:
            query_params["st2-api-key"] = kwargs.get("api_key")

        if "end_event" in kwargs:
            query_params["end_event"] = kwargs.get("end_event")

        if "end_execution_id" in kwargs:
            query_params["end_execution_id"] = kwargs.get("end_execution_id")

        if events:
            query_params["events"] = ",".join(events)

        if self.cacert is not None:
            request_params["verify"] = self.cacert

<<<<<<< HEAD
        if self.basic_auth:
            request_params["auth"] = self.basic_auth

        query_string = '?' + urllib.parse.urlencode(query_params)
=======
        query_string = "?" + urllib.parse.urlencode(query_params)
>>>>>>> c6872594
        url = url + query_string

        response = requests.get(url, stream=True, **request_params)
        client = SSEClient(response)

        for message in client.events():
            # If the execution on the API server takes too long, the message
            # can be empty. In this case, rerun the query.
            if not message.data:
                continue
            yield orjson.loads(message.data)


class WorkflowManager(object):
    def __init__(self, endpoint, cacert, debug, basic_auth=None):
        self.debug = debug
        self.cacert = cacert
<<<<<<< HEAD
        self.endpoint = endpoint + '/workflows'
        self.client = httpclient.HTTPClient(root=self.endpoint, cacert=cacert, debug=debug,
                                            basic_auth=basic_auth)
=======
        self.endpoint = endpoint + "/workflows"
        self.client = httpclient.HTTPClient(
            root=self.endpoint, cacert=cacert, debug=debug
        )
>>>>>>> c6872594

    @staticmethod
    def handle_error(response):
        try:
            content = parse_api_response(response)
            fault = content.get("faultstring", "") if content else ""

            if fault:
                response.reason += "\nMESSAGE: %s" % fault
        except Exception as e:
            response.reason += (
                "\nUnable to retrieve detailed message "
                "from the HTTP response. %s\n" % six.text_type(e)
            )

        response.raise_for_status()

    @add_auth_token_to_kwargs_from_env
    def inspect(self, definition, **kwargs):
        url = "/inspect"

        if not isinstance(definition, six.string_types):
            raise TypeError(
                f"Workflow definition is not type of string (was {type(definition)})."
            )

        if "headers" not in kwargs:
            kwargs["headers"] = {}

        kwargs["headers"]["content-type"] = "text/plain"

        response = self.client.post_raw(url, definition, **kwargs)

        if response.status_code != http_client.OK:
            self.handle_error(response)

        return parse_api_response(response)


class ServiceRegistryGroupsManager(ResourceManager):
    @add_auth_token_to_kwargs_from_env
    def list(self, **kwargs):
        url = "/service_registry/groups"

        headers = {}
        response = self.client.get(url, headers=headers, **kwargs)

        if response.status_code != http_client.OK:
            self.handle_error(response)

        groups = parse_api_response(response)["groups"]

        result = []
        for group in groups:
            item = self.resource.deserialize({"group_id": group})
            result.append(item)

        return result


class ServiceRegistryMembersManager(ResourceManager):
    @add_auth_token_to_kwargs_from_env
    def list(self, group_id, **kwargs):
        url = "/service_registry/groups/%s/members" % (group_id)

        headers = {}
        response = self.client.get(url, headers=headers, **kwargs)

        if response.status_code != http_client.OK:
            self.handle_error(response)

        members = parse_api_response(response)["members"]

        result = []
        for member in members:
            data = {
                "group_id": group_id,
                "member_id": member["member_id"],
                "capabilities": member["capabilities"],
            }
            item = self.resource.deserialize(data)
            result.append(item)

        return result<|MERGE_RESOLUTION|>--- conflicted
+++ resolved
@@ -178,10 +178,14 @@
 
 
 class ResourceManager(object):
-<<<<<<< HEAD
-
-    def __init__(self, resource: str, endpoint: str, cacert: Optional[str] = None,
-                 debug: bool = False, basic_auth: Optional[Tuple[str, str]] = None):
+    def __init__(
+        self,
+        resource: str,
+        endpoint: str,
+        cacert: Optional[str] = None,
+        debug: bool = False,
+        basic_auth: Optional[Tuple[str, str]] = None,
+    ):
         """
         :param resource: Name of the resource to operate on.
         :param endpoint: API endpoint URL.
@@ -190,16 +194,14 @@
         :param basic_auth: Optional additional basic auth credentials in tuple(username, password)
                            notation.
         """
-=======
-    def __init__(self, resource, endpoint, cacert=None, debug=False):
->>>>>>> c6872594
         self.resource = resource
         self.endpoint = endpoint
         self.cacert = cacert
         self.debug = debug
         self.basic_auth = basic_auth
-        self.client = httpclient.HTTPClient(endpoint, cacert=cacert, debug=debug,
-                                            basic_auth=basic_auth)
+        self.client = httpclient.HTTPClient(
+            endpoint, cacert=cacert, debug=debug, basic_auth=basic_auth
+        )
 
     @staticmethod
     def handle_error(response):
@@ -690,20 +692,18 @@
         )
 
 
-<<<<<<< HEAD
 class StreamManager(ResourceManager):
     def __init__(self, endpoint, cacert=None, debug=False, basic_auth=None):
-        super(StreamManager, self).__init__(resource=None,
-                                            endpoint=endpoint, cacert=cacert,
-                                            debug=debug, basic_auth=basic_auth)
-        self._url = httpclient.get_url_without_trailing_slash(endpoint) + '/stream'
-=======
-class StreamManager(object):
-    def __init__(self, endpoint, cacert=None, debug=False):
+        super(StreamManager, self).__init__(
+            resource=None,
+            endpoint=endpoint,
+            cacert=cacert,
+            debug=debug,
+            basic_auth=basic_auth,
+        )
         self._url = httpclient.get_url_without_trailing_slash(endpoint) + "/stream"
         self.debug = debug
         self.cacert = cacert
->>>>>>> c6872594
 
     @add_auth_token_to_kwargs_from_env
     def listen(self, events=None, **kwargs):
@@ -736,14 +736,10 @@
         if self.cacert is not None:
             request_params["verify"] = self.cacert
 
-<<<<<<< HEAD
         if self.basic_auth:
             request_params["auth"] = self.basic_auth
 
-        query_string = '?' + urllib.parse.urlencode(query_params)
-=======
         query_string = "?" + urllib.parse.urlencode(query_params)
->>>>>>> c6872594
         url = url + query_string
 
         response = requests.get(url, stream=True, **request_params)
@@ -761,16 +757,10 @@
     def __init__(self, endpoint, cacert, debug, basic_auth=None):
         self.debug = debug
         self.cacert = cacert
-<<<<<<< HEAD
-        self.endpoint = endpoint + '/workflows'
-        self.client = httpclient.HTTPClient(root=self.endpoint, cacert=cacert, debug=debug,
-                                            basic_auth=basic_auth)
-=======
         self.endpoint = endpoint + "/workflows"
         self.client = httpclient.HTTPClient(
-            root=self.endpoint, cacert=cacert, debug=debug
+            root=self.endpoint, cacert=cacert, debug=debug, basic_auth=basic_auth
         )
->>>>>>> c6872594
 
     @staticmethod
     def handle_error(response):
