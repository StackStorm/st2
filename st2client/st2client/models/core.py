--- conflicted
+++ resolved
@@ -589,22 +589,13 @@
 
 class PackResourceManager(ResourceManager):
     @add_auth_token_to_kwargs_from_env
-<<<<<<< HEAD
-    def install(self, packs, force=False, python3=False, deploykey='', **kwargs):
-        url = '/%s/install' % (self.resource.get_url_path_name())
-        payload = {
-            'packs': packs,
-            'force': force,
-            'python3': python3,
-            'deploykey': deploykey
-=======
-    def install(self, packs, force=False, skip_dependencies=False, **kwargs):
+    def install(self, packs, force=False, skip_dependencies=False, deploykey="", **kwargs):
         url = "/%s/install" % (self.resource.get_url_path_name())
         payload = {
             "packs": packs,
             "force": force,
             "skip_dependencies": skip_dependencies,
->>>>>>> 8fdb7dcc
+            "deploykey": deploykey,
         }
         response = self.client.post(url, payload, **kwargs)
         if response.status_code != http_client.OK:
