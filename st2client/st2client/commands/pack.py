# Copyright 2020 The StackStorm Authors.
# Copyright 2019 Extreme Networks, Inc.
#
# Licensed under the Apache License, Version 2.0 (the "License");
# you may not use this file except in compliance with the License.
# You may obtain a copy of the License at
#
#     http://www.apache.org/licenses/LICENSE-2.0
#
# Unless required by applicable law or agreed to in writing, software
# distributed under the License is distributed on an "AS IS" BASIS,
# WITHOUT WARRANTIES OR CONDITIONS OF ANY KIND, either express or implied.
# See the License for the specific language governing permissions and
# limitations under the License.

from __future__ import absolute_import

import sys

import six
import editor
import yaml

from st2client.models.config import Config
from st2client.models.pack import Pack
from st2client.models.action import Execution
from st2client.commands import resource
from st2client.commands.resource import add_auth_token_to_kwargs_from_cli
from st2client.commands.action import ActionRunCommandMixin
from st2client.formatters import table
from st2client.exceptions.operations import OperationFailureException
import st2client.utils.terminal as term
from st2client.utils import interactive


LIVEACTION_STATUS_REQUESTED = "requested"
LIVEACTION_STATUS_SCHEDULED = "scheduled"
LIVEACTION_STATUS_DELAYED = "delayed"
LIVEACTION_STATUS_RUNNING = "running"
LIVEACTION_STATUS_SUCCEEDED = "succeeded"
LIVEACTION_STATUS_FAILED = "failed"
LIVEACTION_STATUS_TIMED_OUT = "timeout"
LIVEACTION_STATUS_ABANDONED = "abandoned"
LIVEACTION_STATUS_CANCELING = "canceling"
LIVEACTION_STATUS_CANCELED = "canceled"

LIVEACTION_COMPLETED_STATES = [
    LIVEACTION_STATUS_SUCCEEDED,
    LIVEACTION_STATUS_FAILED,
    LIVEACTION_STATUS_TIMED_OUT,
    LIVEACTION_STATUS_CANCELED,
    LIVEACTION_STATUS_ABANDONED,
]


class PackBranch(resource.ResourceBranch):
    def __init__(self, description, app, subparsers, parent_parser=None):
        super(PackBranch, self).__init__(
            Pack,
            description,
            app,
            subparsers,
            parent_parser=parent_parser,
            read_only=True,
            commands={"list": PackListCommand, "get": PackGetCommand},
        )

        self.commands["show"] = PackShowCommand(
            self.resource, self.app, self.subparsers
        )
        self.commands["search"] = PackSearchCommand(
            self.resource, self.app, self.subparsers
        )
        self.commands["install"] = PackInstallCommand(
            self.resource, self.app, self.subparsers
        )
        self.commands["remove"] = PackRemoveCommand(
            self.resource, self.app, self.subparsers
        )
        self.commands["register"] = PackRegisterCommand(
            self.resource, self.app, self.subparsers
        )
        self.commands["config"] = PackConfigCommand(
            self.resource, self.app, self.subparsers
        )


class PackResourceCommand(resource.ResourceCommand):
    def run_and_print(self, args, **kwargs):
        try:
            instance = self.run(args, **kwargs)
            if not instance:
                raise resource.ResourceNotFoundError("No matching items found")
            self.print_output(
                instance,
                table.PropertyValueTable,
                attributes=["all"],
                json=args.json,
                yaml=args.yaml,
            )
        except resource.ResourceNotFoundError:
            print("No matching items found")
        except Exception as e:
            message = six.text_type(e)
            print("ERROR: %s" % (message))
            raise OperationFailureException(message)


class PackAsyncCommand(ActionRunCommandMixin, resource.ResourceCommand):
    def __init__(self, *args, **kwargs):
        super(PackAsyncCommand, self).__init__(*args, **kwargs)

        self.parser.add_argument(
            "-w",
            "--width",
            nargs="+",
            type=int,
            default=None,
            help="Set the width of columns in output.",
        )

        detail_arg_grp = self.parser.add_mutually_exclusive_group()
        detail_arg_grp.add_argument(
            "--attr",
            nargs="+",
            default=["ref", "name", "description", "version", "author"],
            help=(
                "List of attributes to include in the "
                'output. "all" or unspecified will '
                "return all attributes."
            ),
        )
        detail_arg_grp.add_argument(
            "-d",
            "--detail",
            action="store_true",
            help="Display full detail of the execution in table format.",
        )

    @add_auth_token_to_kwargs_from_cli
    def run_and_print(self, args, **kwargs):
        instance = self.run(args, **kwargs)
        if not instance:
            raise Exception("Server did not create instance.")

        parent_id = instance.execution_id

        stream_mgr = self.app.client.managers["Stream"]

        execution = None

        with term.TaskIndicator() as indicator:
            events = ["st2.execution__create", "st2.execution__update"]
            for event in stream_mgr.listen(
                events,
                end_execution_id=parent_id,
                end_event="st2.execution__update",
                **kwargs,
            ):
                execution = Execution(**event)

                if (
                    execution.id == parent_id
                    and execution.status in LIVEACTION_COMPLETED_STATES
                ):
                    break

                # Suppress intermediate output in case output formatter is requested
                if args.json or args.yaml:
                    continue

                if getattr(execution, "parent", None) == parent_id:
                    status = execution.status
                    name = (
                        execution.context["orquesta"]["task_name"]
                        if "orquesta" in execution.context
                        else execution.context["chain"]["name"]
                    )

                    if status == LIVEACTION_STATUS_SCHEDULED:
                        indicator.add_stage(status, name)
                    if status == LIVEACTION_STATUS_RUNNING:
                        indicator.update_stage(status, name)
                    if status in LIVEACTION_COMPLETED_STATES:
                        indicator.finish_stage(status, name)

        if execution and execution.status == LIVEACTION_STATUS_FAILED:
            args.depth = 1
            self._print_execution_details(execution=execution, args=args, **kwargs)
            sys.exit(1)

        return self.app.client.managers["Execution"].get_by_id(parent_id, **kwargs)


class PackListCommand(resource.ResourceListCommand):
    display_attributes = ["ref", "name", "description", "version", "author"]
    attribute_display_order = ["ref", "name", "description", "version", "author"]


class PackGetCommand(resource.ResourceGetCommand):
    pk_argument_name = "ref"
    display_attributes = [
        "name",
        "version",
        "author",
        "email",
        "keywords",
        "description",
    ]
    attribute_display_order = [
        "name",
        "version",
        "author",
        "email",
        "keywords",
        "description",
    ]
    help_string = "Get information about an installed pack."


class PackShowCommand(PackResourceCommand):
    def __init__(self, resource, *args, **kwargs):
        help_string = (
            "Get information about an available %s from the index."
            % resource.get_display_name().lower()
        )
        super(PackShowCommand, self).__init__(
            resource, "show", help_string, *args, **kwargs
        )

        self.parser.add_argument(
            "pack", help="Name of the %s to show." % resource.get_display_name().lower()
        )

    @add_auth_token_to_kwargs_from_cli
    def run(self, args, **kwargs):
        return self.manager.search(args, **kwargs)


class PackInstallCommand(PackAsyncCommand):
    def __init__(self, resource, *args, **kwargs):
<<<<<<< HEAD
        super(PackInstallCommand, self).__init__(resource, 'install', 'Install new %s.'
                                                 % resource.get_plural_display_name().lower(),
                                                 *args, **kwargs)

        self.parser.add_argument('packs',
                                 nargs='+',
                                 metavar='pack',
                                 help='Name of the %s in Exchange, or a git repo URL.' %
                                 resource.get_plural_display_name().lower())
        self.parser.add_argument('--python3',
                                 action='store_true',
                                 default=False,
                                 help='Use Python 3 binary for pack virtual environment.')
        self.parser.add_argument('--force',
                                 action='store_true',
                                 default=False,
                                 help='Force pack installation.')
        self.parser.add_argument('--deploykey',
                                 dest='deploykey',
                                 help='Absolute path to a private repo\'s deploy key.')

    def run(self, args, **kwargs):
        self._get_content_counts_for_pack(args, **kwargs)
        return self.manager.install(args.packs, python3=args.python3, force=args.force,
                                    deploykey=args.deploykey, **kwargs)
=======
        super(PackInstallCommand, self).__init__(
            resource,
            "install",
            "Install new %s." % resource.get_plural_display_name().lower(),
            *args,
            **kwargs,
        )

        self.parser.add_argument(
            "packs",
            nargs="+",
            metavar="pack",
            help="Name of the %s in Exchange, or a git repo URL."
            % resource.get_plural_display_name().lower(),
        )
        self.parser.add_argument(
            "--force",
            action="store_true",
            default=False,
            help="Force pack installation.",
        )
        self.parser.add_argument(
            "--skip-dependencies",
            action="store_true",
            default=False,
            help="Skip pack dependency installation.",
        )

    def run(self, args, **kwargs):
        is_structured_output = args.json or args.yaml

        # If structured output is requested, do not print information about contents of pack
        # This information is already exposed via st2 pack show ${pack_name} -j
        if not is_structured_output:
            self._get_content_counts_for_pack(args, **kwargs)

        return self.manager.install(
            args.packs,
            force=args.force,
            skip_dependencies=args.skip_dependencies,
            **kwargs,
        )
>>>>>>> 8fdb7dcc

    def _get_content_counts_for_pack(self, args, **kwargs):
        # Global content list, excluding "tests"
        # Note: We skip this step for local packs
        pack_content = {
            "actions": 0,
            "rules": 0,
            "sensors": 0,
            "aliases": 0,
            "triggers": 0,
        }

        if len(args.packs) == 1:
            args.pack = args.packs[0]

            if args.pack.startswith("file://"):
                return

            pack_info = self.manager.search(args, ignore_errors=True, **kwargs)
            content = getattr(pack_info, "content", {})

            if content:
                for entity in content.keys():
                    if entity in pack_content:
                        pack_content[entity] += content[entity]["count"]
                self._print_pack_content(args.packs, pack_content)

        else:
            pack_content = pack_content.fromkeys(pack_content, 0)
            # TODO: Better solution is to update endpoint query param for one API call
            #       example: ?packs=pack1,pack2,pack3
            for pack in args.packs:
                # args.pack required for search
                args.pack = pack

                if args.pack.startswith("file://"):
                    return

                pack_info = self.manager.search(args, ignore_errors=True, **kwargs)
                content = getattr(pack_info, "content", {})

                if content:
                    for entity in content.keys():
                        if entity in pack_content:
                            pack_content[entity] += content[entity]["count"]
            if content:
                self._print_pack_content(args.packs, pack_content)

    @staticmethod
    def _print_pack_content(pack_name, pack_content):
        print(
            '\nFor the "%s" %s, the following content will be registered:\n'
            % (", ".join(pack_name), "pack" if len(pack_name) == 1 else "packs")
        )
        for item, count in pack_content.items():
            print("%-10s|  %s" % (item, count))
        print("\nInstallation may take a while for packs with many items.")

    @add_auth_token_to_kwargs_from_cli
    def run_and_print(self, args, **kwargs):
        instance = super(PackInstallCommand, self).run_and_print(args, **kwargs)
        # Hack to get a list of resolved references of installed packs
        packs = instance.result["output"]["packs_list"]

        if len(packs) == 1:
            pack_instance = self.app.client.managers["Pack"].get_by_ref_or_id(
                packs[0], **kwargs
            )
            self.print_output(
                pack_instance,
                table.PropertyValueTable,
                attributes=args.attr,
                json=args.json,
                yaml=args.yaml,
                attribute_display_order=self.attribute_display_order,
            )
        else:
            all_pack_instances = self.app.client.managers["Pack"].get_all(**kwargs)
            pack_instances = []

            for pack in all_pack_instances:
                if pack.name in packs or pack.ref in packs:
                    pack_instances.append(pack)

            self.print_output(
                pack_instances,
                table.MultiColumnTable,
                attributes=args.attr,
                widths=args.width,
                json=args.json,
                yaml=args.yaml,
            )

        warnings = instance.result["output"]["warning_list"]
        for warning in warnings:
            print(warning)


class PackRemoveCommand(PackAsyncCommand):
    def __init__(self, resource, *args, **kwargs):
        super(PackRemoveCommand, self).__init__(
            resource,
            "remove",
            "Remove %s." % resource.get_plural_display_name().lower(),
            *args,
            **kwargs,
        )

        self.parser.add_argument(
            "packs",
            nargs="+",
            metavar="pack",
            help="Name of the %s to remove."
            % resource.get_plural_display_name().lower(),
        )

    def run(self, args, **kwargs):
        return self.manager.remove(args.packs, **kwargs)

    @add_auth_token_to_kwargs_from_cli
    def run_and_print(self, args, **kwargs):
        all_pack_instances = self.app.client.managers["Pack"].get_all(**kwargs)

        super(PackRemoveCommand, self).run_and_print(args, **kwargs)

        packs = args.packs

        if len(packs) == 1:
            pack_instance = self.app.client.managers["Pack"].get_by_ref_or_id(
                packs[0], **kwargs
            )

            if pack_instance:
                raise OperationFailureException(
                    "Pack %s has not been removed properly" % packs[0]
                )

            removed_pack_instance = next(
                (pack for pack in all_pack_instances if pack.name == packs[0]), None
            )

            self.print_output(
                removed_pack_instance,
                table.PropertyValueTable,
                attributes=args.attr,
                json=args.json,
                yaml=args.yaml,
                attribute_display_order=self.attribute_display_order,
            )
        else:
            remaining_pack_instances = self.app.client.managers["Pack"].get_all(
                **kwargs
            )
            pack_instances = []

            for pack in all_pack_instances:
                if pack.name in packs or pack.ref in packs:
                    pack_instances.append(pack)
                if pack in remaining_pack_instances:
                    raise OperationFailureException(
                        "Pack %s has not been removed properly" % pack.name
                    )

            self.print_output(
                pack_instances,
                table.MultiColumnTable,
                attributes=args.attr,
                widths=args.width,
                json=args.json,
                yaml=args.yaml,
            )


class PackRegisterCommand(PackResourceCommand):
    def __init__(self, resource, *args, **kwargs):
        super(PackRegisterCommand, self).__init__(
            resource,
            "register",
            "Register %s(s): sync all file changes with DB."
            % resource.get_display_name().lower(),
            *args,
            **kwargs,
        )

        self.parser.add_argument(
            "packs",
            nargs="*",
            metavar="pack",
            help="Name of the %s(s) to register." % resource.get_display_name().lower(),
        )

        self.parser.add_argument(
            "--types", nargs="+", help="Types of content to register."
        )

    @add_auth_token_to_kwargs_from_cli
    def run(self, args, **kwargs):
        return self.manager.register(args.packs, args.types, **kwargs)


class PackSearchCommand(resource.ResourceTableCommand):
    display_attributes = ["name", "description", "version", "author"]
    attribute_display_order = ["name", "description", "version", "author"]

    def __init__(self, resource, *args, **kwargs):
        super(PackSearchCommand, self).__init__(
            resource,
            "search",
            "Search the index for a %s with any attribute \
                                                matching the query."
            % resource.get_display_name().lower(),
            *args,
            **kwargs,
        )

        self.parser.add_argument("query", help="Search query.")

    @add_auth_token_to_kwargs_from_cli
    def run(self, args, **kwargs):
        return self.manager.search(args, **kwargs)


class PackConfigCommand(resource.ResourceCommand):
    def __init__(self, resource, *args, **kwargs):
        super(PackConfigCommand, self).__init__(
            resource,
            "config",
            "Configure a %s based on config schema."
            % resource.get_display_name().lower(),
            *args,
            **kwargs,
        )

        self.parser.add_argument(
            "name",
            help="Name of the %s(s) to configure."
            % resource.get_display_name().lower(),
        )

    @add_auth_token_to_kwargs_from_cli
    def run(self, args, **kwargs):
        schema = self.app.client.managers["ConfigSchema"].get_by_ref_or_id(
            args.name, **kwargs
        )

        if not schema:
            msg = "%s \"%s\" doesn't exist or doesn't have a config schema defined."
            raise resource.ResourceNotFoundError(
                msg % (self.resource.get_display_name(), args.name)
            )

        config = interactive.InteractiveForm(schema.attributes).initiate_dialog()

        message = "---\nDo you want to preview the config in an editor before saving?"
        description = "Secrets will be shown in plain text."
        preview_dialog = interactive.Question(
            message, {"default": "y", "description": description}
        )
        if preview_dialog.read() == "y":
            try:
                contents = yaml.safe_dump(config, indent=4, default_flow_style=False)
                modified = editor.edit(contents=contents)
                config = yaml.safe_load(modified)
            except editor.EditorError as e:
                print(six.text_type(e))

        message = "---\nDo you want me to save it?"
        save_dialog = interactive.Question(message, {"default": "y"})
        if save_dialog.read() == "n":
            raise OperationFailureException("Interrupted")

        config_item = Config(pack=args.name, values=config)
        result = self.app.client.managers["Config"].update(config_item, **kwargs)

        return result

    def run_and_print(self, args, **kwargs):
        try:
            instance = self.run(args, **kwargs)
            if not instance:
                raise Exception("Configuration failed")
            self.print_output(
                instance,
                table.PropertyValueTable,
                attributes=["all"],
                json=args.json,
                yaml=args.yaml,
            )
        except (KeyboardInterrupt, SystemExit):
            raise OperationFailureException("Interrupted")
        except Exception as e:
            if self.app.client.debug:
                raise

            message = six.text_type(e)
            print("ERROR: %s" % (message))
            raise OperationFailureException(message)<|MERGE_RESOLUTION|>--- conflicted
+++ resolved
@@ -239,33 +239,6 @@
 
 class PackInstallCommand(PackAsyncCommand):
     def __init__(self, resource, *args, **kwargs):
-<<<<<<< HEAD
-        super(PackInstallCommand, self).__init__(resource, 'install', 'Install new %s.'
-                                                 % resource.get_plural_display_name().lower(),
-                                                 *args, **kwargs)
-
-        self.parser.add_argument('packs',
-                                 nargs='+',
-                                 metavar='pack',
-                                 help='Name of the %s in Exchange, or a git repo URL.' %
-                                 resource.get_plural_display_name().lower())
-        self.parser.add_argument('--python3',
-                                 action='store_true',
-                                 default=False,
-                                 help='Use Python 3 binary for pack virtual environment.')
-        self.parser.add_argument('--force',
-                                 action='store_true',
-                                 default=False,
-                                 help='Force pack installation.')
-        self.parser.add_argument('--deploykey',
-                                 dest='deploykey',
-                                 help='Absolute path to a private repo\'s deploy key.')
-
-    def run(self, args, **kwargs):
-        self._get_content_counts_for_pack(args, **kwargs)
-        return self.manager.install(args.packs, python3=args.python3, force=args.force,
-                                    deploykey=args.deploykey, **kwargs)
-=======
         super(PackInstallCommand, self).__init__(
             resource,
             "install",
@@ -293,6 +266,9 @@
             default=False,
             help="Skip pack dependency installation.",
         )
+        self.parser.add_argument('--deploykey',
+                                 dest='deploykey',
+                                 help='Absolute path to a private repo\'s deploy key.')
 
     def run(self, args, **kwargs):
         is_structured_output = args.json or args.yaml
@@ -306,9 +282,9 @@
             args.packs,
             force=args.force,
             skip_dependencies=args.skip_dependencies,
+            deploykey=args.deploykey,
             **kwargs,
         )
->>>>>>> 8fdb7dcc
 
     def _get_content_counts_for_pack(self, args, **kwargs):
         # Global content list, excluding "tests"
