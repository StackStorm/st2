# coding=utf-8
# Copyright 2020 The StackStorm Authors.
# Copyright 2019 Extreme Networks, Inc.
#
# Licensed under the Apache License, Version 2.0 (the "License");
# you may not use this file except in compliance with the License.
# You may obtain a copy of the License at
#
#     http://www.apache.org/licenses/LICENSE-2.0
#
# Unless required by applicable law or agreed to in writing, software
# distributed under the License is distributed on an "AS IS" BASIS,
# WITHOUT WARRANTIES OR CONDITIONS OF ANY KIND, either express or implied.
# See the License for the specific language governing permissions and
# limitations under the License.

from __future__ import absolute_import
import os
import shutil

import mock
import six
<<<<<<< HEAD
import pytest
=======
>>>>>>> 180deff2
import unittest

from st2client.config_parser import CLIConfigParser
from st2client.config_parser import CONFIG_DEFAULT_VALUES

BASE_DIR = os.path.dirname(os.path.abspath(__file__))
CONFIG_FILE_PATH_FULL = os.path.join(BASE_DIR, "../fixtures/st2rc.full.ini")
CONFIG_FILE_PATH_PARTIAL = os.path.join(BASE_DIR, "../fixtures/st2rc.partial.ini")
CONFIG_FILE_PATH_UNICODE = os.path.join(BASE_DIR, "../fixtures/test_unicode.ini")


class CLIConfigParserTestCase(unittest.TestCase):
    def test_constructor(self):
        parser = CLIConfigParser(
            config_file_path="doesnotexist", validate_config_exists=False
        )
        self.assertTrue(parser)

        self.assertRaises(
            ValueError,
            CLIConfigParser,
            config_file_path="doestnotexist",
            validate_config_exists=True,
        )

    def test_parse(self):
        # File doesn't exist
        parser = CLIConfigParser(
            config_file_path="doesnotexist", validate_config_exists=False
        )
        result = parser.parse()

        self.assertEqual(CONFIG_DEFAULT_VALUES, result)

        # File exists - all the options specified
        expected = {
            "general": {
                "base_url": "http://127.0.0.1",
                "api_version": "v1",
                "cacert": "cacartpath",
                "silence_ssl_warnings": False,
                "silence_schema_output": True,
            },
            "cli": {"debug": True, "cache_token": False, "timezone": "UTC"},
            "credentials": {
                "username": "test1",
                "password": "test1",
                "api_key": "api_key",
                "basic_auth": "user1:pass1",
            },
            "api": {"url": "http://127.0.0.1:9101/v1"},
            "auth": {"url": "http://127.0.0.1:9100/"},
            "stream": {"url": "http://127.0.0.1:9102/v1/stream"},
        }
        parser = CLIConfigParser(
            config_file_path=CONFIG_FILE_PATH_FULL, validate_config_exists=False
        )
        result = parser.parse()
        self.assertEqual(expected, result)

        # File exists - missing options, test defaults
        parser = CLIConfigParser(
            config_file_path=CONFIG_FILE_PATH_PARTIAL, validate_config_exists=False
        )
        result = parser.parse()
        self.assertTrue(result["cli"]["cache_token"], True)

    def test_get_config_for_unicode_char(self):
        # this test tests for config parameters with unicode characters and the % sign
        # the % sign interpolation is disabled since values are read with raw=True; See:
        # https://docs.python.org/3.8/library/configparser.html#configparser.ConfigParser
        parser = CLIConfigParser(
            config_file_path=CONFIG_FILE_PATH_UNICODE, validate_config_exists=False
        )
        config = parser.parse()

        if six.PY3:
            self.assertEqual(config["credentials"]["password"], "密码%")
        else:
            self.assertEqual(config["credentials"]["password"], "\u5bc6\u7801\u0025")


class CLIConfigPermissionsTestCase(unittest.TestCase):
    def setUp(self):
        self.TEMP_FILE_PATH = os.path.join("st2config", ".st2", "config")
        self.TEMP_CONFIG_DIR = os.path.dirname(self.TEMP_FILE_PATH)

        if os.path.exists(self.TEMP_FILE_PATH):
            os.remove(self.TEMP_FILE_PATH)
        self.assertFalse(os.path.exists(self.TEMP_FILE_PATH))

        if os.path.exists(self.TEMP_CONFIG_DIR):
            os.removedirs(self.TEMP_CONFIG_DIR)
        self.assertFalse(os.path.exists(self.TEMP_CONFIG_DIR))

        # Setup the config directory
        os.makedirs(self.TEMP_CONFIG_DIR)

        # Copy the config file
        shutil.copyfile(CONFIG_FILE_PATH_FULL, self.TEMP_FILE_PATH)

    def tearDown(self):
        if os.path.exists(self.TEMP_FILE_PATH):
            os.remove(self.TEMP_FILE_PATH)
            self.assertFalse(os.path.exists(self.TEMP_FILE_PATH))

        if os.path.exists(self.TEMP_CONFIG_DIR):
            os.removedirs(self.TEMP_CONFIG_DIR)
            self.assertFalse(os.path.exists(self.TEMP_CONFIG_DIR))

    def test_correct_permissions_emit_no_warnings(self):
        os.chmod(self.TEMP_CONFIG_DIR, 0o2770)

        self.assertEqual(os.stat(self.TEMP_CONFIG_DIR).st_mode & 0o7777, 0o2770)

        # Setup the config file
        os.chmod(self.TEMP_FILE_PATH, 0o660)

        self.assertEqual(os.stat(self.TEMP_FILE_PATH).st_mode & 0o777, 0o660)

        parser = CLIConfigParser(
            config_file_path=self.TEMP_FILE_PATH, validate_config_exists=True
        )
        parser.LOG = mock.Mock()

        result = parser.parse()  # noqa F841

        self.assertEqual(parser.LOG.warning.call_count, 0)

        # Make sure we left the file alone
        self.assertTrue(os.path.exists(self.TEMP_FILE_PATH))
        self.assertEqual(os.stat(self.TEMP_FILE_PATH).st_mode & 0o777, 0o660)

        self.assertTrue(os.path.exists(self.TEMP_CONFIG_DIR))
        self.assertEqual(os.stat(self.TEMP_CONFIG_DIR).st_mode & 0o7777, 0o2770)

    def test_weird_but_correct_permissions_emit_no_warnings(self):
        os.chmod(self.TEMP_CONFIG_DIR, 0o2770)

        self.assertEqual(os.stat(self.TEMP_CONFIG_DIR).st_mode & 0o7777, 0o2770)

        # 1. Config file: 0o640
        os.chmod(self.TEMP_FILE_PATH, 0o640)

        self.assertEqual(os.stat(self.TEMP_FILE_PATH).st_mode & 0o777, 0o640)

        parser = CLIConfigParser(
            config_file_path=self.TEMP_FILE_PATH, validate_config_exists=True
        )
        parser.LOG = mock.Mock()

        result = parser.parse()  # noqa F841

        self.assertEqual(parser.LOG.warning.call_count, 0)

        # Make sure we left the file alone
        self.assertTrue(os.path.exists(self.TEMP_FILE_PATH))
        self.assertEqual(os.stat(self.TEMP_FILE_PATH).st_mode & 0o777, 0o640)

        # 2. Config file: 0o600
        os.chmod(self.TEMP_FILE_PATH, 0o600)

        self.assertEqual(os.stat(self.TEMP_FILE_PATH).st_mode & 0o777, 0o600)

        parser = CLIConfigParser(
            config_file_path=self.TEMP_FILE_PATH, validate_config_exists=True
        )
        parser.LOG = mock.Mock()

        result = parser.parse()  # noqa F841

        self.assertEqual(parser.LOG.warning.call_count, 0)

        # Make sure we left the file alone
        self.assertTrue(os.path.exists(self.TEMP_FILE_PATH))
        self.assertEqual(os.stat(self.TEMP_FILE_PATH).st_mode & 0o777, 0o600)

        self.assertTrue(os.path.exists(self.TEMP_CONFIG_DIR))
        self.assertEqual(os.stat(self.TEMP_CONFIG_DIR).st_mode & 0o7777, 0o2770)

<<<<<<< HEAD
    @pytest.mark.skipif(os.getuid() == 0, reason="Test must be run as non-root user.")
=======
    @unittest.skipIf(os.getuid() == 0, reason="Test must be run as non-root user.")
>>>>>>> 180deff2
    def test_warn_on_bad_config_permissions(self):
        # Setup the config directory
        os.chmod(self.TEMP_CONFIG_DIR, 0o0755)

        self.assertNotEqual(os.stat(self.TEMP_CONFIG_DIR).st_mode & 0o7777, 0o0770)

        # Setup the config file
        os.chmod(self.TEMP_FILE_PATH, 0o664)

        self.assertNotEqual(os.stat(self.TEMP_FILE_PATH).st_mode & 0o777, 0o770)

        parser = CLIConfigParser(
            config_file_path=self.TEMP_FILE_PATH, validate_config_exists=True
        )
        parser.LOG = mock.Mock()

        result = parser.parse()  # noqa F841

        self.assertEqual(parser.LOG.info.call_count, 1)

        self.assertEqual(
            "The SGID bit is not set on the StackStorm configuration directory.",
            parser.LOG.info.call_args_list[0][0][0],
        )

        self.assertEqual(parser.LOG.warning.call_count, 2)
        self.assertEqual(
            "The StackStorm configuration directory permissions are insecure "
            "(too permissive): others have access.",
            parser.LOG.warning.call_args_list[0][0][0],
        )

        self.assertEqual(
            "The StackStorm configuration file permissions are insecure: others have access.",
            parser.LOG.warning.call_args_list[1][0][0],
        )

        # Make sure we left the file alone
        self.assertTrue(os.path.exists(self.TEMP_FILE_PATH))
        self.assertEqual(os.stat(self.TEMP_FILE_PATH).st_mode & 0o777, 0o664)

        self.assertTrue(os.path.exists(self.TEMP_CONFIG_DIR))
        self.assertEqual(os.stat(self.TEMP_CONFIG_DIR).st_mode & 0o7777, 0o0755)

    def test_disable_permissions_warnings(self):
        # Setup the config directory
        os.chmod(self.TEMP_CONFIG_DIR, 0o0755)

        self.assertNotEqual(os.stat(self.TEMP_CONFIG_DIR).st_mode & 0o7777, 0o0770)

        # Setup the config file
        os.chmod(self.TEMP_FILE_PATH, 0o664)

        self.assertNotEqual(os.stat(self.TEMP_FILE_PATH).st_mode & 0o777, 0o770)

        parser = CLIConfigParser(
            config_file_path=self.TEMP_FILE_PATH,
            validate_config_exists=True,
            validate_config_permissions=False,
        )
        parser.LOG = mock.Mock()

        result = parser.parse()  # noqa F841

        self.assertEqual(parser.LOG.info.call_count, 0)
        self.assertEqual(parser.LOG.warning.call_count, 0)

        # Make sure we left the file alone
        self.assertTrue(os.path.exists(self.TEMP_FILE_PATH))
        self.assertEqual(os.stat(self.TEMP_FILE_PATH).st_mode & 0o777, 0o664)

        self.assertTrue(os.path.exists(self.TEMP_CONFIG_DIR))
        self.assertEqual(os.stat(self.TEMP_CONFIG_DIR).st_mode & 0o7777, 0o0755)<|MERGE_RESOLUTION|>--- conflicted
+++ resolved
@@ -20,10 +20,7 @@
 
 import mock
 import six
-<<<<<<< HEAD
 import pytest
-=======
->>>>>>> 180deff2
 import unittest
 
 from st2client.config_parser import CLIConfigParser
@@ -204,11 +201,7 @@
         self.assertTrue(os.path.exists(self.TEMP_CONFIG_DIR))
         self.assertEqual(os.stat(self.TEMP_CONFIG_DIR).st_mode & 0o7777, 0o2770)
 
-<<<<<<< HEAD
     @pytest.mark.skipif(os.getuid() == 0, reason="Test must be run as non-root user.")
-=======
-    @unittest.skipIf(os.getuid() == 0, reason="Test must be run as non-root user.")
->>>>>>> 180deff2
     def test_warn_on_bad_config_permissions(self):
         # Setup the config directory
         os.chmod(self.TEMP_CONFIG_DIR, 0o0755)
