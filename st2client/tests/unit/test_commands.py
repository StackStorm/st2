--- conflicted
+++ resolved
@@ -493,12 +493,7 @@
 
             self.assertIn("usage:", stdout)
             self.assertIn(" ".join(command), stdout)
-<<<<<<< HEAD
-                        # argparse on py3.8/py3.9 has a different output to py3.10 so the check for
-            self.assertIn("optional arguments:", stdout)
-=======
             # argparse on py3.8/py3.9 has a different output to py3.10 so the check for
->>>>>>> a5087a11
             # optional arguments covers both formats.
             assert (
                 isinstance(
