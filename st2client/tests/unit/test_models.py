--- conflicted
+++ resolved
@@ -447,21 +447,39 @@
         self.assertEqual(mock_requests.call_args_list[1][0], call_args)
         self.assertEqual(mock_requests.call_args_list[1][1], call_kwargs)
 
-<<<<<<< HEAD
+    @mock.patch.object(
+        httpclient.HTTPClient,
+        "post",
+        mock.MagicMock(
+            return_value=base.FakeResponse(json.dumps(base.RESOURCES[0]), 200, "OK")
+        ),
+    )
+    def test_resource_clone(self):
+        mgr = models.ResourceManager(base.FakeResource, base.FAKE_ENDPOINT)
+        source_ref = "spack.saction"
+        resource = mgr.clone(source_ref, "dpack", "daction", False)
+        self.assertIsNotNone(resource)
+
+    @mock.patch.object(
+        httpclient.HTTPClient,
+        "post",
+        mock.MagicMock(
+            return_value=base.FakeResponse("", 500, "INTERNAL SERVER ERROR")
+        ),
+    )
+    def test_resource_clone_failed(self):
+        mgr = models.ResourceManager(base.FakeResource, base.FAKE_ENDPOINT)
+        source_ref = "spack.saction"
+        self.assertRaises(Exception, mgr.clone, source_ref, "dpack", "daction")
+
 class TestKeyValuePairResourceManager(unittest2.TestCase):
     @mock.patch.object(
         httpclient.HTTPClient,
         "get",
-=======
-    @mock.patch.object(
-        httpclient.HTTPClient,
-        "post",
->>>>>>> a5c35a64
         mock.MagicMock(
             return_value=base.FakeResponse(json.dumps(base.RESOURCES[0]), 200, "OK")
         ),
     )
-<<<<<<< HEAD
 
     def test_resource_get_by_name(self):
 
@@ -470,23 +488,4 @@
         resource = mgr.get_by_name("abc")
         actual = resource.serialize()
         expected = json.loads(json.dumps(base.RESOURCES[0]))
-        self.assertEqual(actual, expected)        
-=======
-    def test_resource_clone(self):
-        mgr = models.ResourceManager(base.FakeResource, base.FAKE_ENDPOINT)
-        source_ref = "spack.saction"
-        resource = mgr.clone(source_ref, "dpack", "daction", False)
-        self.assertIsNotNone(resource)
-
-    @mock.patch.object(
-        httpclient.HTTPClient,
-        "post",
-        mock.MagicMock(
-            return_value=base.FakeResponse("", 500, "INTERNAL SERVER ERROR")
-        ),
-    )
-    def test_resource_clone_failed(self):
-        mgr = models.ResourceManager(base.FakeResource, base.FAKE_ENDPOINT)
-        source_ref = "spack.saction"
-        self.assertRaises(Exception, mgr.clone, source_ref, "dpack", "daction")
->>>>>>> a5c35a64
+        self.assertEqual(actual, expected)        